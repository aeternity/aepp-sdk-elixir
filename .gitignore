# The directory Mix will write compiled artifacts to.
/_build/

# If you run "mix test --cover", coverage assets end up here.
/cover/

# The directory Mix downloads your dependencies sources to.
/deps/

# Where third-party dependencies like ExDoc output generated docs.
/doc/

# Ignore .fetch files in case you like to edit your project deps locally.
/.fetch

# If the VM crashes, it generates a dump, let's ignore it too.
erl_crash.dump

# Also ignore archive artifacts (built via "mix archive.build").
*.ez

<<<<<<< HEAD
# Ignore package tarball (built via "mix hex.build").
aepp_sdk_elixir-*.tar

# Ignore linter directories
.elixir_ls/

# Igonore Intellij
.idea/
*.iml
=======
/.elixir_ls/
/apps/*/.swagger-codegen/
>>>>>>> 85451748
<|MERGE_RESOLUTION|>--- conflicted
+++ resolved
@@ -19,17 +19,9 @@
 # Also ignore archive artifacts (built via "mix archive.build").
 *.ez
 
-<<<<<<< HEAD
-# Ignore package tarball (built via "mix hex.build").
-aepp_sdk_elixir-*.tar
-
-# Ignore linter directories
-.elixir_ls/
+/.elixir_ls/
+/apps/*/.swagger-codegen/
 
 # Igonore Intellij
 .idea/
-*.iml
-=======
-/.elixir_ls/
-/apps/*/.swagger-codegen/
->>>>>>> 85451748
+*.iml