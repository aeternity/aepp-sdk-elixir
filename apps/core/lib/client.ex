--- conflicted
+++ resolved
@@ -4,9 +4,6 @@
   alias __MODULE__
   alias AeternityNode.Connection
 
-<<<<<<< HEAD
-  defstruct [:keypair, :network_id, :connection, :internal_connection, gas_price: 0]
-=======
   @default_gas_price 1_000_000
 
   defstruct [
@@ -16,7 +13,6 @@
     :internal_connection,
     gas_price: @default_gas_price
   ]
->>>>>>> 1b8619cb
 
   @type t :: %Client{
           keypair: keypair(),
@@ -68,21 +64,14 @@
         network_id: "ae_uat"
       }
   """
-<<<<<<< HEAD
-  @spec new(keypair(), String.t(), String.t(), String.t(), keyword()) :: Client.t()
-=======
+
   @spec new(keypair(), String.t(), String.t(), String.t(), non_neg_integer()) :: Client.t()
->>>>>>> 1b8619cb
   def new(
         %{public: public_key, secret: secret_key} = keypair,
         network_id,
         url,
         internal_url,
-<<<<<<< HEAD
-        opts \\ []
-=======
         gas_price \\ @default_gas_price
->>>>>>> 1b8619cb
       )
       when is_binary(public_key) and is_binary(secret_key) and is_binary(network_id) and
              is_binary(url) and
@@ -95,11 +84,7 @@
       network_id: network_id,
       connection: connection,
       internal_connection: internal_connection,
-<<<<<<< HEAD
-      gas_price: Keyword.get(opts, :gas_price, @default_gas_price)
-=======
       gas_price: gas_price
->>>>>>> 1b8619cb
     }
   end
 end