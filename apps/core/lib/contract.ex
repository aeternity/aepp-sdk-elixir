--- conflicted
+++ resolved
@@ -451,12 +451,8 @@
   defp build_contract_call_tx(
          %Client{
            keypair: %{public: pubkey},
-<<<<<<< HEAD
-           connection: connection
-=======
            connection: connection,
            network_id: network_id
->>>>>>> 23ebda31
          },
          contract_address,
          source_code,
