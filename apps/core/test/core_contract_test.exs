--- conflicted
+++ resolved
@@ -28,7 +28,10 @@
 
   test "create, call, call static and decode contract", setup_data do
     deploy_result =
-      Contract.deploy(setup_data.client, setup_data.source_code, ["42"],
+      Contract.deploy(
+        setup_data.client,
+        setup_data.source_code,
+        ["42"],
         fee: 10_000_000_000_000_000
       )
 
@@ -37,9 +40,6 @@
     {:ok, ct_address} = deploy_result
 
     call_result =
-<<<<<<< HEAD
-      Contract.call(setup_data.client, ct_address, setup_data.source_code, "add_to_number", ["33"])
-=======
       Contract.call(
         setup_data.client,
         ct_address,
@@ -48,7 +48,6 @@
         ["33"],
         fee: 10_000_000_000_000_000
       )
->>>>>>> ac357c8d
 
     assert match?({:ok, %{return_value: _, return_type: "ok"}}, call_result)
 
@@ -58,12 +57,8 @@
         ct_address,
         setup_data.source_code,
         "add_to_number",
-<<<<<<< HEAD
-        ["33"]
-=======
         ["33"],
         fee: 10_000_000_000_000_000
->>>>>>> ac357c8d
       )
 
     assert match?({:ok, %{return_value: _, return_type: "ok"}}, call_static_result)
@@ -84,7 +79,10 @@
 
   test "call non-existent function", setup_data do
     deploy_result =
-      Contract.deploy(setup_data.client, setup_data.source_code, ["42"],
+      Contract.deploy(
+        setup_data.client,
+        setup_data.source_code,
+        ["42"],
         fee: 10_000_000_000_000_000
       )
 
@@ -107,7 +105,10 @@
 
   test "call static non-existent function", setup_data do
     deploy_result =
-      Contract.deploy(setup_data.client, setup_data.source_code, ["42"],
+      Contract.deploy(
+        setup_data.client,
+        setup_data.source_code,
+        ["42"],
         fee: 10_000_000_000_000_000
       )
 
@@ -130,7 +131,10 @@
 
   test "decode data wrong type", setup_data do
     deploy_result =
-      Contract.deploy(setup_data.client, setup_data.source_code, ["42"],
+      Contract.deploy(
+        setup_data.client,
+        setup_data.source_code,
+        ["42"],
         fee: 10_000_000_000_000_000
       )
 
