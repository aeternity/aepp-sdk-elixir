defmodule Utils.Serialization do
  @moduledoc """
  Transaction serialization
  """
  alias Utils.SerializationUtils

  @tag_signed_tx 11
  @tag_spend_tx 12
  @tag_oracle_register_tx 22
  @tag_oracle_query_tx 23
  @tag_oracle_response_tx 24
  @tag_oracle_extend_tx 25
  @tag_name_claim_tx 32
  @tag_name_preclaim_tx 33
  @tag_name_update_tx 34
  @tag_name_revoke_tx 35
  @tag_name_transfer_tx 36
  @tag_contract_create_tx 42
  @tag_contract_call_tx 43
  @tag_sophia_byte_code 70

  @version_signed_tx 1
  @version_spend_tx 1
  @version_oracle_register_tx 1
  @version_oracle_query_tx 1
  @version_oracle_response_tx 1
  @version_oracle_extend_tx 1
  @version_name_claim_tx 1
  @version_name_preclaim_tx 1
  @version_name_update_tx 1
  @version_name_revoke_tx 1
  @version_name_transfer_tx 1
  @version_contract_create_tx 1
  @version_contract_call_tx 1
  @version_sophia_byte_code 1

  @type structure_type ::
          :signed_tx
          | :spend_tx
          | :oracle_register_tx
          | :oracle_query_tx
          | :oracle_response_tx
          | :oracle_extend_tx
          | :name_claim_tx
          | :name_preclaim_tx
          | :name_update_tx
          | :name_revoke_tx
          | :name_transfer_tx
          | :contract_create_tx
          | :contract_call_tx
          | :sophia_byte_code

  @type tx_type ::
          AeternityNode.Model.SpendTx
          | AeternityNode.Model.OracleRegisterTx
          | AeternityNode.Model.OracleRespondTx
          | AeternityNode.Model.OracleQueryTx
          | AeternityNode.Model.OracleExtendTx
          | AeternityNode.Model.NamePreclaimTx
          | AeternityNode.Model.NameClaimTx
          | AeternityNode.Model.NameRevokeTx
          | AeternityNode.Model.NameTransferTx
          | AeternityNode.Model.NameUpdateTx
          | AeternityNode.Model.ContractCreateTx
          | AeternityNode.Model.ContractCallTx

  @type id :: {:id, id_type(), binary()}
  @type id_type :: :account | :oracle | :name | :commitment | :contract | :channel

  @type rlp_binary :: binary()

  @doc """
  Serializes a list of fields with the template corresponding to the given type

  ## Examples
      iex> fields = [{:id, :account,
      <<11, 180, 237, 121, 39, 249, 123, 81, 225, 188, 181, 225, 52, 13, 18, 51,
        91, 42, 43, 18, 200, 188, 82, 33, 214, 60, 75, 203, 57, 212, 30, 97>>},
     8579,
     {:id, :contract,
      <<64, 216, 143, 81, 41, 52, 245, 89, 135, 253, 7, 12, 94, 142, 96, 251, 212,
        96, 76, 248, 1, 152, 97, 16, 144, 62, 43, 186, 148, 174, 76, 114>>},
     1,
     2000000000000000000,
     0,
     0,
     1000000,
     1000000000,
     <<0, 0, 0, 0, 0, 0, 0, 0, 0, 0, 0, 0, 0, 0, 0, 0, 0, 0, 0, 0, 0, 0, 0, 0, 0,
       0, 0, 0, 0, 0, 0, 32, 112, 194, 27, 63, 171, 248, 210, 119, 144, 238, 34,
       30, 100, 222, 2, 111, 12, 11, 11, 82, 86, 82, 53, 206, 145, 155, 60, 13,
       206, 214, 183, 62, 0, 0, 0, 0, 0, 0, 0, 0, 0, 0, 0, 0, 0, 0, 0, 0, 0, 0, 0,
       0, 0, 0, 0, 0, 0, 0, 0, 0, 0, 0, 0, 96, 0, 0, 0, 0, 0, 0, 0, 0, 0, 0, 0, 0,
       0, 0, 0, 0, 0, 0, 0, 0, 0, 0, 0, 0, 0, 0, 0, 0, 0, 0, 0, 33>>]
      iex> type = :contract_call_tx
      iex> Utils.Serialization.serialize(fields, type)
      <<248, 224, 43, 1, 161, 1, 11, 180, 237, 121, 39, 249, 123, 81, 225, 188, 181,
      225, 52, 13, 18, 51, 91, 42, 43, 18, 200, 188, 82, 33, 214, 60, 75, 203, 57,
      212, 30, 97, 130, 33, 131, 161, 5, 64, 216, 143, 81, 41, 52, 245, 89, 135,
      253, 7, 12, 94, 142, 96, 251, 212, 96, 76, 248, 1, 152, 97, 16, 144, 62, 43,
      186, 148, 174, 76, 114, 1, 136, 27, 193, 109, 103, 78, 200, 0, 0, 0, 0, 131,
      15, 66, 64, 132, 59, 154, 202, 0, 184, 128, 0, 0, 0, 0, 0, 0, 0, 0, 0, 0, 0,
      0, 0, 0, 0, 0, 0, 0, 0, 0, 0, 0, 0, 0, 0, 0, 0, 0, 0, 0, 0, 32, 112, 194, 27,
      63, 171, 248, 210, 119, 144, 238, 34, 30, 100, 222, 2, 111, 12, 11, 11, 82,
      86, 82, 53, 206, 145, 155, 60, 13, 206, 214, 183, 62, 0, 0, 0, 0, 0, 0, 0, 0,
      0, 0, 0, 0, 0, 0, 0, 0, 0, 0, 0, 0, 0, 0, 0, 0, 0, 0, 0, 0, 0, 0, 0, 96, 0, 0,
      0, 0, 0, 0, 0, 0, 0, 0, 0, 0, 0, 0, 0, 0, 0, 0, 0, 0, 0, 0, 0, 0, 0, 0, 0, 0,
      0, 0, 0, 33>>
  """
  @spec serialize(list(), structure_type()) :: rlp_binary()
  def serialize(fields, type) when is_list(fields) do
    process_serialize(fields, type)
  end

  @doc """

  Serializes a transaction to a binary.

  ## Examples
  iex> alias AeternityNode.Model.{Ttl,OracleRegisterTx}
  iex> Utils.Serialization.serialize( %OracleRegisterTx{
       query_format: <<"query_format">>,
       response_format: <<"response_format">>,
       query_fee: 10,
       oracle_ttl: %Ttl{type: "block", value: 10},
       account_id: "ak_542o93BKHiANzqNaFj6UurrJuDuxU61zCGr9LJCwtTUg34kWt",
       nonce: 37122,
       fee: 0,
       ttl: 10,
       vm_version: 0x30001,
       abi_version: 0x30001
     })
   <<248, 77, 22, 1, 161, 1, 9, 51, 126, 98, 138, 255, 218, 224, 184, 180, 31, 234,
    251, 255, 59, 141, 224, 214, 250, 79, 248, 30, 246, 237, 55, 83, 153, 134,
    240, 138, 216, 129, 130, 145, 2, 140, 113, 117, 101, 114, 121, 95, 102, 111,
    ...>>
  """
  @spec serialize(tx_type()) :: rlp_binary()
  def serialize(tx) do
    {:ok, fields, type} = SerializationUtils.process_tx_fields(tx)
    process_serialize(fields, type)
  end

  # this is the way the id record is represented in erlang
  @spec id_to_record(binary(), id_type()) :: id()
  def id_to_record(value, type)
      when type in [:account, :oracle, :name, :commitment, :contract, :channel],
      do: {:id, type, value}

  defp process_serialize(fields, type) do
    template = serialization_template(type)
    fields_with_keys = set_keys(fields, template, [])
    tag = type_to_tag(type)
    version = version(type)

    :aeserialization.serialize(tag, version, template, fields_with_keys)
  end

<<<<<<< HEAD
  @doc """
  Deserialize an RLP binary payload with the template corresponding to the given type

  ## Examples
      iex> payload = <<248, 224, 43, 1, 161, 1, 11, 180, 237, 121, 39, 249, 123, 81, 225, 188, 181,
          225, 52, 13, 18, 51, 91, 42, 43, 18, 200, 188, 82, 33, 214, 60, 75, 203, 57,
          212, 30, 97, 130, 33, 131, 161, 5, 64, 216, 143, 81, 41, 52, 245, 89, 135,
          253, 7, 12, 94, 142, 96, 251, 212, 96, 76, 248, 1, 152, 97, 16, 144, 62, 43,
          186, 148, 174, 76, 114, 1, 136, 27, 193, 109, 103, 78, 200, 0, 0, 0, 0, 131,
          15, 66, 64, 132, 59, 154, 202, 0, 184, 128, 0, 0, 0, 0, 0, 0, 0, 0, 0, 0, 0,
          0, 0, 0, 0, 0, 0, 0, 0, 0, 0, 0, 0, 0, 0, 0, 0, 0, 0, 0, 0, 32, 112, 194, 27,
          63, 171, 248, 210, 119, 144, 238, 34, 30, 100, 222, 2, 111, 12, 11, 11, 82,
          86, 82, 53, 206, 145, 155, 60, 13, 206, 214, 183, 62, 0, 0, 0, 0, 0, 0, 0, 0,
          0, 0, 0, 0, 0, 0, 0, 0, 0, 0, 0, 0, 0, 0, 0, 0, 0, 0, 0, 0, 0, 0, 0, 96, 0, 0,
          0, 0, 0, 0, 0, 0, 0, 0, 0, 0, 0, 0, 0, 0, 0, 0, 0, 0, 0, 0, 0, 0, 0, 0, 0, 0,
          0, 0, 0, 33>>
      iex> type = :contract_call_tx
      iex> Utils.Serialization.deserialize(payload, type)
      [
        caller_id: {:id, :account,
         <<11, 180, 237, 121, 39, 249, 123, 81, 225, 188, 181, 225, 52, 13, 18, 51,
           91, 42, 43, 18, 200, 188, 82, 33, 214, 60, 75, 203, 57, 212, 30, 97>>},
        nonce: 8579,
        contract_id: {:id, :contract,
         <<64, 216, 143, 81, 41, 52, 245, 89, 135, 253, 7, 12, 94, 142, 96, 251, 212,
           96, 76, 248, 1, 152, 97, 16, 144, 62, 43, 186, 148, 174, 76, 114>>},
        abi_version: 1,
        fee: 2000000000000000000,
        ttl: 0,
        amount: 0,
        gas: 1000000,
        gas_price: 1000000000,
        call_data: <<0, 0, 0, 0, 0, 0, 0, 0, 0, 0, 0, 0, 0, 0, 0, 0, 0, 0, 0, 0, 0, 0,
          0, 0, 0, 0, 0, 0, 0, 0, 0, 32, 112, 194, 27, 63, 171, 248, 210, 119, 144,
          238, 34, 30, 100, 222, 2, 111, 12, 11, 11, 82, 86, 82, 53, 206, 145, 155,
          60, 13, 206, 214, 183, 62, 0, 0, 0, 0, 0, 0, 0, 0, 0, 0, 0, 0, 0, 0, 0, 0,
          0, 0, 0, 0, 0, 0, 0, 0, 0, 0, 0, 0, 0, 0, 0, 96, 0, 0, 0, 0, 0, 0, 0, 0, 0,
          0, 0, 0, 0, 0, 0, 0, 0, 0, 0, 0, 0, 0, 0, 0, 0, 0, 0, 0, 0, 0, 0, 33>>
      ]
  """
  @spec deserialize(binary(), structure_type()) :: list()
  def deserialize(payload, type) do
    template = serialization_template(type)
    tag = type_to_tag(type)
    version = version(type)

    :aeserialization.deserialize(:sophia_byte_code, tag, version, template, payload)
  end

  @doc """
  Builds an ID record from the given binary value and type

  ## Examples
      iex> value = <<11, 180, 237, 121, 39, 249, 123, 81, 225, 188, 181, 225, 52, 13, 18, 51, 91,
      42, 43, 18, 200, 188, 82, 33, 214, 60, 75, 203, 57, 212, 30, 97>>
      iex> type = :account
      iex> Utils.Serialization.id_to_record(value, type)
      {:id, :account,
      <<11, 180, 237, 121, 39, 249, 123, 81, 225, 188, 181, 225, 52, 13, 18, 51, 91,
      42, 43, 18, 200, 188, 82, 33, 214, 60, 75, 203, 57, 212, 30, 97>>}
  """
  @spec id_to_record(binary(), id_type()) :: id()
  def id_to_record(value, type), do: {:id, type, value}

=======
>>>>>>> 4f2ffe61
  defp set_keys([field | rest_fields], [{key, _type} | rest_template], fields_with_keys),
    do: set_keys(rest_fields, rest_template, [{key, field} | fields_with_keys])

  defp set_keys([], [], fields_with_keys), do: Enum.reverse(fields_with_keys)

  defp serialization_template(:signed_tx) do
    [
      signatures: [:binary],
      transaction: :binary
    ]
  end

  defp serialization_template(:spend_tx) do
    [
      sender_id: :id,
      recipient_id: :id,
      amount: :int,
      fee: :int,
      ttl: :int,
      nonce: :int,
      payload: :binary
    ]
  end

  defp serialization_template(:oracle_register_tx) do
    [
      account_id: :id,
      nonce: :int,
      query_format: :binary,
      response_format: :binary,
      query_fee: :int,
      ttl_type: :int,
      ttl_value: :int,
      fee: :int,
      ttl: :int,
      abi_version: :int
    ]
  end

  defp serialization_template(:oracle_query_tx) do
    [
      sender_id: :id,
      nonce: :int,
      oracle_id: :id,
      query: :binary,
      query_fee: :int,
      query_ttl_type: :int,
      query_ttl_value: :int,
      response_ttl_type: :int,
      response_ttl_value: :int,
      fee: :int,
      ttl: :int
    ]
  end

  defp serialization_template(:oracle_response_tx) do
    [
      oracle_id: :id,
      nonce: :int,
      query_id: :binary,
      response: :binary,
      response_ttl_type: :int,
      response_ttl_value: :int,
      fee: :int,
      ttl: :int
    ]
  end

  defp serialization_template(:oracle_extend_tx) do
    [
      oracle_id: :id,
      nonce: :int,
      oracle_ttl_type: :int,
      oracle_ttl_value: :int,
      fee: :int,
      ttl: :int
    ]
  end

  defp serialization_template(:name_claim_tx) do
    [account_id: :id, nonce: :int, name: :binary, name_salt: :int, fee: :int, ttl: :int]
  end

  defp serialization_template(:name_preclaim_tx) do
    [account_id: :id, nonce: :int, commitment_id: :id, fee: :int, ttl: :int]
  end

  defp serialization_template(:name_update_tx) do
    [
      account_id: :id,
      nonce: :int,
      name_id: :id,
      name_ttl: :int,
      pointers: [{:binary, :id}],
      client_ttl: :int,
      fee: :int,
      ttl: :int
    ]
  end

  defp serialization_template(:name_revoke_tx) do
    [account_id: :id, nonce: :int, name_id: :id, fee: :int, ttl: :int]
  end

  defp serialization_template(:name_transfer_tx) do
    [account_id: :id, nonce: :int, name_id: :id, recipient_id: :id, fee: :int, ttl: :int]
  end

  defp serialization_template(:contract_create_tx) do
    [
      owner_id: :id,
      nonce: :int,
      code: :binary,
      ct_version: :int,
      fee: :int,
      ttl: :int,
      deposit: :int,
      amount: :int,
      gas: :int,
      gas_price: :int,
      call_data: :binary
    ]
  end

  defp serialization_template(:contract_call_tx) do
    [
      caller_id: :id,
      nonce: :int,
      contract_id: :id,
      abi_version: :int,
      fee: :int,
      ttl: :int,
      amount: :int,
      gas: :int,
      gas_price: :int,
      call_data: :binary
    ]
  end

  defp serialization_template(:sophia_byte_code) do
    [
      source_code_hash: :binary,
      type_info: [{:binary, :binary, :binary, :binary}],
      byte_code: :binary
    ]
  end

  defp type_to_tag(:signed_tx), do: @tag_signed_tx
  defp type_to_tag(:spend_tx), do: @tag_spend_tx
  defp type_to_tag(:oracle_register_tx), do: @tag_oracle_register_tx
  defp type_to_tag(:oracle_query_tx), do: @tag_oracle_query_tx
  defp type_to_tag(:oracle_response_tx), do: @tag_oracle_response_tx
  defp type_to_tag(:oracle_extend_tx), do: @tag_oracle_extend_tx
  defp type_to_tag(:name_claim_tx), do: @tag_name_claim_tx
  defp type_to_tag(:name_preclaim_tx), do: @tag_name_preclaim_tx
  defp type_to_tag(:name_update_tx), do: @tag_name_update_tx
  defp type_to_tag(:name_revoke_tx), do: @tag_name_revoke_tx
  defp type_to_tag(:name_transfer_tx), do: @tag_name_transfer_tx
  defp type_to_tag(:contract_create_tx), do: @tag_contract_create_tx
  defp type_to_tag(:contract_call_tx), do: @tag_contract_call_tx
  defp type_to_tag(:sophia_byte_code), do: @tag_sophia_byte_code

  defp version(:signed_tx), do: @version_signed_tx
  defp version(:spend_tx), do: @version_spend_tx
  defp version(:oracle_register_tx), do: @version_oracle_register_tx
  defp version(:oracle_query_tx), do: @version_oracle_query_tx
  defp version(:oracle_response_tx), do: @version_oracle_response_tx
  defp version(:oracle_extend_tx), do: @version_oracle_extend_tx
  defp version(:name_claim_tx), do: @version_name_claim_tx
  defp version(:name_preclaim_tx), do: @version_name_preclaim_tx
  defp version(:name_update_tx), do: @version_name_update_tx
  defp version(:name_revoke_tx), do: @version_name_revoke_tx
  defp version(:name_transfer_tx), do: @version_name_transfer_tx
  defp version(:contract_create_tx), do: @version_contract_create_tx
  defp version(:contract_call_tx), do: @version_contract_call_tx
  defp version(:sophia_byte_code), do: @version_sophia_byte_code
end<|MERGE_RESOLUTION|>--- conflicted
+++ resolved
@@ -141,22 +141,6 @@
     process_serialize(fields, type)
   end
 
-  # this is the way the id record is represented in erlang
-  @spec id_to_record(binary(), id_type()) :: id()
-  def id_to_record(value, type)
-      when type in [:account, :oracle, :name, :commitment, :contract, :channel],
-      do: {:id, type, value}
-
-  defp process_serialize(fields, type) do
-    template = serialization_template(type)
-    fields_with_keys = set_keys(fields, template, [])
-    tag = type_to_tag(type)
-    version = version(type)
-
-    :aeserialization.serialize(tag, version, template, fields_with_keys)
-  end
-
-<<<<<<< HEAD
   @doc """
   Deserialize an RLP binary payload with the template corresponding to the given type
 
@@ -206,23 +190,21 @@
     :aeserialization.deserialize(:sophia_byte_code, tag, version, template, payload)
   end
 
-  @doc """
-  Builds an ID record from the given binary value and type
-
-  ## Examples
-      iex> value = <<11, 180, 237, 121, 39, 249, 123, 81, 225, 188, 181, 225, 52, 13, 18, 51, 91,
-      42, 43, 18, 200, 188, 82, 33, 214, 60, 75, 203, 57, 212, 30, 97>>
-      iex> type = :account
-      iex> Utils.Serialization.id_to_record(value, type)
-      {:id, :account,
-      <<11, 180, 237, 121, 39, 249, 123, 81, 225, 188, 181, 225, 52, 13, 18, 51, 91,
-      42, 43, 18, 200, 188, 82, 33, 214, 60, 75, 203, 57, 212, 30, 97>>}
-  """
+  # this is the way the id record is represented in erlang
   @spec id_to_record(binary(), id_type()) :: id()
-  def id_to_record(value, type), do: {:id, type, value}
-
-=======
->>>>>>> 4f2ffe61
+  def id_to_record(value, type)
+      when type in [:account, :oracle, :name, :commitment, :contract, :channel],
+      do: {:id, type, value}
+
+  defp process_serialize(fields, type) do
+    template = serialization_template(type)
+    fields_with_keys = set_keys(fields, template, [])
+    tag = type_to_tag(type)
+    version = version(type)
+
+    :aeserialization.serialize(tag, version, template, fields_with_keys)
+  end
+
   defp set_keys([field | rest_fields], [{key, _type} | rest_template], fields_with_keys),
     do: set_keys(rest_fields, rest_template, [{key, field} | fields_with_keys])
 
