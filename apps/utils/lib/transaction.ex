defmodule Utils.Transaction do
  @moduledoc """
  Transaction utils
  """
  alias AeternityNode.Api.Transaction, as: TransactionApi

  alias AeternityNode.Model.{
    PostTxResponse,
    Tx,
    Error,
    GenericSignedTx,
    ContractCallObject,
    SpendTx,
    OracleRegisterTx,
    OracleQueryTx,
    OracleRespondTx,
    OracleExtendTx,
    NamePreclaimTx,
    NameClaimTx,
    NameTransferTx,
    NameRevokeTx,
    NameUpdateTx,
    ContractCallTx,
    ContractCreateTx
  }

  alias Utils.{Keys, Encoding, Serialization, Governance}
  alias Tesla.Env

  @struct_type [
    SpendTx,
    OracleRegisterTx,
    OracleQueryTx,
    OracleRespondTx,
    OracleExtendTx,
    NamePreclaimTx,
    NameClaimTx,
    NameTransferTx,
    NameRevokeTx,
    NameUpdateTx,
    ContractCallTx,
    ContractCreateTx
  ]

  @network_id_list ["ae_mainnet", "ae_uat"]

  @await_attempts 25
  @await_attempt_interval 200
  @default_ttl 0

  @doc """
  Serialize the list of fields to an RLP transaction binary, sign it with the private key and network ID and post it to the node

  ## Examples
      iex> connection = AeternityNode.Connection.new("https://sdk-testnet.aepps.com/v2")
      iex> public_key = "ak_6A2vcm1Sz6aqJezkLCssUXcyZTX7X8D5UwbuS2fRJr9KkYpRU"
      iex> secret_key = "a7a695f999b1872acb13d5b63a830a8ee060ba688a478a08c6e65dfad8a01cd70bb4ed7927f97b51e1bcb5e1340d12335b2a2b12c8bc5221d63c4bcb39d41e61"
      iex> network_id = "ae_uat"
      iex> {:ok, nonce} = Utils.Account.next_valid_nonce(connection, public_key)
      iex> source_code = "contract Number =\n  record state = { number : int }\n\n  function init(x : int) =\n    { number = x }\n\n  function add_to_number(x : int) = state.number + x"
      iex> function_name = "init"
      iex> function_args = ["42"]
      iex> {:ok, calldata} = Core.Contract.create_calldata(source_code, function_name, function_args)
      iex> source_hash_bytes = 32
      iex> {:ok, source_hash} = :enacl.generichash(source_hash_bytes, source_code)
      iex> {:ok, %{byte_code: byte_code, type_info: type_info}} = Core.Contract.compile(source_code)
      iex> byte_code_fields = [
        source_hash,
        type_info,
        byte_code
      ]
      iex> serialized_wrapped_code = Utils.Serialization.serialize(byte_code_fields, :sophia_byte_code)
      iex> tx_dummy_fee = %AeternityNode.Model.ContractCreateTx{
        owner_id: public_key,
        nonce: nonce,
        code: serialized_wrapped_code,
        vm_version: :unused,
        abi_version: :unused,
        deposit: 0,
        amount: 0,
        gas: 1_000_000,
        gas_price: 1_000_000_000,
        fee: 0,
        ttl: Utils.Transaction.default_ttl(),
        call_data: calldata
      }
      iex> {:ok, %AeternityNode.Model.InlineResponse2001{height: height}} = AeternityNode.Api.Chain.get_current_key_block_height(connection)
      iex> tx = %{tx_dummy_fee | fee: Utils.Transaction.calculate_min_fee(tx_dummy_fee, height, network_id) * 100_000}
      iex> Utils.Transaction.post(connection, secret_key, network_id, tx)
      {:ok,
       %{
         block_hash: "mh_29ZNDHkaa1k54Gr9HqFDJ3ubDg7Wi6yJEsfuCy9qKQEjxeHdH4",
         block_height: 68240,
         hash: "th_gfVPUw5zerDAkokfanFrhoQk9WDJaCdbwS6dGxVQWZce7tU3j"
       }}
  """
  @spec post(struct(), String.t(), String.t(), struct()) ::
<<<<<<< HEAD
          {:ok, map()} | {:error, String.t()} | {:error, Env.t()}
  def post(connection, privkey, network_id, %type{} = tx) do
=======
          {:ok, ContractCallObject.t()}
          | {:ok, GenericSignedTx.t()}
          | {:error, String.t()}
          | {:error, Env.t()}
  def post(connection, secret_key, network_id, %type{} = tx) do
>>>>>>> ac357c8d
    serialized_tx = Serialization.serialize(tx)

    signature =
      Keys.sign(
        serialized_tx,
        Keys.secret_key_to_binary(secret_key),
        network_id
      )

    signed_tx_fields = [[signature], serialized_tx]
    serialized_signed_tx = Serialization.serialize(signed_tx_fields, :signed_tx)
    encoded_signed_tx = Encoding.prefix_encode_base64("tx", serialized_signed_tx)

    with {:ok, %PostTxResponse{tx_hash: tx_hash}} <-
           TransactionApi.post_transaction(connection, %Tx{
             tx: encoded_signed_tx
           }),
         {:ok, _} = response <- await_mining(connection, tx_hash, type) do
      response
    else
      {:ok, %Error{reason: message}} ->
        {:error, message}

      {:error, %Env{} = env} ->
        {:error, env}

      {:error, _} = error ->
        error
    end
  end

  defp await_mining(connection, tx_hash, type) do
    await_mining(connection, tx_hash, @await_attempts, type)
  end

  defp await_mining(_connection, _tx_hash, 0, _type),
    do:
      {:error,
       "Transaction wasn't mined after #{@await_attempts * @await_attempt_interval / 1000} seconds"}

  defp await_mining(connection, tx_hash, attempts, type) do
    Process.sleep(@await_attempt_interval)

    mining_status =
      case type do
        ContractCallTx ->
          TransactionApi.get_transaction_info_by_hash(connection, tx_hash)

        _ ->
          TransactionApi.get_transaction_by_hash(connection, tx_hash)
      end

    case mining_status do
      {:ok, %GenericSignedTx{block_hash: "none", block_height: -1}} ->
        await_mining(connection, tx_hash, attempts - 1, type)

      {:ok, %GenericSignedTx{block_hash: block_hash, block_height: block_height, hash: tx_hash}} ->
        {:ok, %{block_hash: block_hash, block_height: block_height, tx_hash: tx_hash}}

      {:ok, %ContractCallObject{return_value: return_value, return_type: return_type}} ->
        %GenericSignedTx{block_hash: block_hash, block_height: block_height, hash: tx_hash} =
          TransactionApi.get_transaction_by_hash(connection, tx_hash)

        {:ok,
         %{
           block_hash: block_hash,
           block_height: block_height,
           tx_hash: tx_hash,
           return_value: return_value,
           return_type: return_type
         }}

      {:ok, %Error{}} ->
        await_mining(connection, tx_hash, attempts - 1, type)

      {:error, %Env{} = env} ->
        {:error, env}
    end
  end

  def default_ttl, do: @default_ttl

  @doc """
  Calculates minimum fee of given transaction, depends on height and network_id

  ##  Examples:
       iex> name_pre_claim_tx =
              %AeternityNode.Model.NamePreclaimTx{
              account_id: "ak_542o93BKHiANzqNaFj6UurrJuDuxU61zCGr9LJCwtTUg34kWt",
              commitment_id: "cm_542o93BKHiANzqNaFj6UurrJuDuxU61zCGr9LJCwtTUg34kWt",
              fee: 0,
              nonce: 0,
              ttl: 0
            }
       iex> Utils.Transaction.calculate_min_fee(name_pre_claim_tx, 50000, "ae_mainnet")
         16500000000
  """

  @spec calculate_min_fee(struct(), non_neg_integer(), String.t()) ::
          non_neg_integer() | {:error, String.t()}
  def calculate_min_fee(%struct{} = tx, height, network_id)
      when struct in @struct_type and is_integer(height) and network_id in @network_id_list do
    min_gas(tx, height) * Governance.min_gas_price(height, network_id)
  end

  def calculate_min_fee(tx, height, network_id) do
    {:error,
     "#{__MODULE__} Not valid tx: #{inspect(tx)} or height: #{inspect(height)} or networkid: #{
       inspect(network_id)
     }"}
  end

  @doc """
  Calculates minimum gas needed for given transaction, also depends on height.

  ##  Examples:
       iex> spend_tx =
              %AeternityNode.Model.SpendTx{
               amount: 5018857520000000000,
               fee: 0,
               nonce: 37181,
               payload: "",
               recipient_id: "ak_542o93BKHiANzqNaFj6UurrJuDuxU61zCGr9LJCwtTUg34kWt",
               sender_id: "ak_542o93BKHiANzqNaFj6UurrJuDuxU61zCGr9LJCwtTUg34kWt",
               ttl: 0
              }
       iex> Utils.Transaction.min_gas spend_tx, 50000
         16740
  """
  @spec min_gas(struct(), non_neg_integer()) :: non_neg_integer() | {:error, String.t()}
  def min_gas(%ContractCallTx{} = tx, _height) do
    Governance.tx_base_gas(tx) + byte_size(Serialization.serialize(tx)) * Governance.byte_gas()
  end

  def min_gas(%ContractCreateTx{} = tx, _height) do
    Governance.tx_base_gas(tx) + byte_size(Serialization.serialize(tx)) * Governance.byte_gas()
  end

  def min_gas(tx, height) do
    gas_limit(tx, height)
  end

  @doc """
  Returns gas limit for given transaction, depends on height.

  ##  Examples:
        iex> oracle_register_tx =
            %AeternityNode.Model.OracleRegisterTx{
              abi_version: 196609,
              account_id: "ak_542o93BKHiANzqNaFj6UurrJuDuxU61zCGr9LJCwtTUg34kWt",
              fee: 0,
              nonce: 37122,
              oracle_ttl: %AeternityNode.Model.Ttl{type: :absolute, value: 10},
              query_fee: 10,
              query_format: "query_format",
              response_format: "response_format",
              ttl: 10,
              vm_version: 196609
            }
        iex> Utils.Transaction.gas_limit oracle_register_tx, 5
          16581

  """
  @spec gas_limit(struct(), non_neg_integer()) :: non_neg_integer() | {:error, String.t()}
  def gas_limit(%OracleRegisterTx{oracle_ttl: oracle_ttl} = tx, height) do
    case ttl_delta(height, {oracle_ttl.type, oracle_ttl.value}) do
      {:relative, _d} = ttl ->
        Governance.tx_base_gas(tx) +
          byte_size(Serialization.serialize(tx)) * Governance.byte_gas() + state_gas(tx, ttl)

      {:error, _reason} ->
        0
    end
  end

  def gas_limit(%OracleExtendTx{oracle_ttl: oracle_ttl} = tx, height) do
    case ttl_delta(height, {oracle_ttl.type, oracle_ttl.value}) do
      {:relative, _d} = ttl ->
        Governance.tx_base_gas(tx) +
          byte_size(Serialization.serialize(tx)) * Governance.byte_gas() + state_gas(tx, ttl)

      {:error, _reason} ->
        0
    end
  end

  def gas_limit(%OracleQueryTx{query_ttl: query_ttl} = tx, height) do
    case ttl_delta(height, {query_ttl.type, query_ttl.value}) do
      {:relative, _d} = ttl ->
        Governance.tx_base_gas(tx) +
          byte_size(Serialization.serialize(tx)) * Governance.byte_gas() + state_gas(tx, ttl)

      {:error, _reason} ->
        0
    end
  end

  def gas_limit(%OracleRespondTx{response_ttl: response_ttl} = tx, height) do
    case ttl_delta(height, {response_ttl.type, response_ttl.value}) do
      {:relative, _d} = ttl ->
        Governance.tx_base_gas(tx) +
          byte_size(Serialization.serialize(tx)) * Governance.byte_gas() + state_gas(tx, ttl)

      {:error, _reason} ->
        0
    end
  end

  def gas_limit(%struct{} = tx, _height)
      when struct in [
             SpendTx,
             NamePreclaimTx,
             NameClaimTx,
             NameTransferTx,
             NameRevokeTx,
             NameUpdateTx,
             ChannelCreateTx,
             ChannelCloseMutualTx,
             ChannelCloseSoloTx,
             ChannelDepositTx,
             ChannelForceProgressTx,
             ChannelSettleTx,
             ChannelSlashTx,
             ChannelSnapshotSoloTx,
             ChannelWithdrawTx
           ] do
    Governance.tx_base_gas(tx) + byte_size(Serialization.serialize(tx)) * Governance.byte_gas()
  end

  def gas_limit(tx, height) do
    {:error, "#{__MODULE__} Invalid #{inspect(tx)} and/or height #{inspect(height)}"}
  end

  defp ttl_delta(_height, {:relative, _value} = ttl) do
    {:relative, oracle_ttl_delta(0, ttl)}
  end

  defp ttl_delta(height, {:absolute, _value} = ttl) do
    case oracle_ttl_delta(height, ttl) do
      ttl_delta when is_integer(ttl_delta) ->
        {:relative, ttl_delta}

      {:error, _reason} = err ->
        err
    end
  end

  defp oracle_ttl_delta(_current_height, {:relative, d}), do: d

  defp oracle_ttl_delta(current_height, {:absolute, h}) when h > current_height,
    do: h - current_height

  defp oracle_ttl_delta(_current_height, {:absolute, _}),
    do: {:error, "#{__MODULE__} Too low height"}

  defp state_gas(tx, {:relative, ttl}) do
    tx
    |> Governance.state_gas_per_block()
    |> Governance.state_gas(ttl)
  end
end<|MERGE_RESOLUTION|>--- conflicted
+++ resolved
@@ -95,16 +95,8 @@
        }}
   """
   @spec post(struct(), String.t(), String.t(), struct()) ::
-<<<<<<< HEAD
           {:ok, map()} | {:error, String.t()} | {:error, Env.t()}
   def post(connection, privkey, network_id, %type{} = tx) do
-=======
-          {:ok, ContractCallObject.t()}
-          | {:ok, GenericSignedTx.t()}
-          | {:error, String.t()}
-          | {:error, Env.t()}
-  def post(connection, secret_key, network_id, %type{} = tx) do
->>>>>>> ac357c8d
     serialized_tx = Serialization.serialize(tx)
 
     signature =
