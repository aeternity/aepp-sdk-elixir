--- conflicted
+++ resolved
@@ -44,12 +44,9 @@
              Transaction.calculate_min_fee(fields.contract_call_tx, 50_000, "ae_mainnet")
   end
 
-<<<<<<< HEAD
+
+  @tag :travis_test
   test "post valid spend transaction by given fee", fields do
-=======
-  @tag :travis_test
-  test "post valid spend transaction", fields do
->>>>>>> 72c9a855
     assert {:ok, %{}} =
              Account.spend(
                fields.client,
