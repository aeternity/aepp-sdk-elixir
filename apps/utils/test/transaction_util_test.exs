--- conflicted
+++ resolved
@@ -45,14 +45,9 @@
   end
 
   @tag :travis_test
-<<<<<<< HEAD
-  test "post valid spend transaction by given fee", fields do
-    assert {:ok, %{}} =
-=======
   test "post valid spend transaction", fields do
     assert match?(
              {:ok, %{}},
->>>>>>> 48bfc28a
              Account.spend(
                fields.client,
                fields.valid_pub_key,
@@ -62,6 +57,7 @@
            )
   end
 
+  @tag :travis_test
   test "post valid spend transaction by given gas price", fields do
     assert {:ok, %{}} =
              Account.spend(
