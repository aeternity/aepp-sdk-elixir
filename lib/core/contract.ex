--- conflicted
+++ resolved
@@ -215,7 +215,6 @@
         function_name,
         function_args,
         opts \\ []
-<<<<<<< HEAD
       ) do
     case :aeso_aci.contract_interface(:json, source_code) do
       {:ok, [%{contract: %{functions: functions}}]} ->
@@ -246,144 +245,6 @@
           nil ->
             {:error, "Undefined function #{function_name}"}
         end
-=======
-      )
-      when is_binary(contract_address) and is_binary(source_code) and is_binary(function_name) and
-             is_list(function_args) and is_list(opts) do
-    with {:ok, contract_call_tx} <-
-           build_contract_call_tx(
-             client,
-             contract_address,
-             source_code,
-             function_name,
-             function_args,
-             opts
-           ),
-         {:ok, %{height: height}} <- ChainApi.get_current_key_block_height(connection),
-         {:ok, response} <-
-           Transaction.try_post(
-             client,
-             contract_call_tx,
-             Keyword.get(opts, :auth, nil),
-             height
-           ),
-         {:ok, function_return_type} <- get_function_return_type(source_code, function_name),
-         {:ok, decoded_return_value} <-
-           decode_return_value(function_return_type, response.return_value, response.return_type) do
-      {:ok, %{response | return_value: decoded_return_value, log: encode_logs(response.log, [])}}
-    else
-      {:error, _} = error ->
-        error
-    end
-  end
-
-  @doc """
-  Call a contract without posting a transaction (execute off-chain)
-
-  ## Example
-      iex> contract_address = "ct_2sZ43ScybbzKkd4iFMuLJw7uQib1dpUB8VDi9pLkALV5BpXXNR"
-      iex> source_code = "contract Number =
-        record state = { number : int }
-
-        entrypoint init(x : int) =
-          { number = x }
-
-        entrypoint add_to_number(x : int) =
-          state.number + x"
-      iex> function_name = "add_to_number"
-      iex> function_args = ["33"]
-      iex> top_block_hash = "kh_WPQzXtyDiwvUs54N1L88YsLPn51PERHF76bqcMhpT5vnrAEAT"
-      iex> AeppSDK.Contract.call_static(client, contract_address, source_code, function_name, function_args, [top: top_block_hash])
-      {:ok,
-        %{
-          return_type: "ok",
-          return_value: 75,
-          log: []
-        }}
-  """
-  @spec call_static(
-          Client.t(),
-          String.t(),
-          String.t(),
-          String.t(),
-          list(String.t()),
-          call_options()
-        ) ::
-          {:ok,
-           %{
-             return_value: String.t(),
-             return_type: String.t(),
-             log:
-               list(%{
-                 address: Encoding.base58c(),
-                 data: String.t(),
-                 topics: list(non_neg_integer())
-               })
-           }}
-          | {:error, String.t()}
-          | {:error, Env.t()}
-  def call_static(
-        %Client{
-          connection: connection,
-          internal_connection: internal_connection
-        } = client,
-        contract_address,
-        source_code,
-        function_name,
-        function_args,
-        opts \\ []
-      )
-      when is_binary(contract_address) and is_binary(source_code) and is_binary(function_name) and
-             is_list(function_args) and is_list(opts) do
-    with {:ok, top_block_hash} <- ChainUtils.get_top_block_hash(connection),
-         {caller_public_key, caller_balance} <-
-           determine_caller(client, Keyword.get(opts, :top, top_block_hash), opts),
-         {:ok, contract_call_tx} <-
-           build_contract_call_tx(
-             %Client{client | keypair: %{public: caller_public_key}},
-             contract_address,
-             source_code,
-             function_name,
-             function_args,
-             opts
-           ),
-         serialized_contract_call_tx = Serialization.serialize(contract_call_tx),
-         encoded_contract_call_tx =
-           Encoding.prefix_encode_base64("tx", serialized_contract_call_tx),
-         {:ok,
-          %DryRunResults{
-            results: [
-              %DryRunResult{
-                call_obj: %ContractCallObject{
-                  return_type: return_type,
-                  return_value: return_value,
-                  log: log
-                }
-              }
-            ]
-          }} <-
-           DebugApi.dry_run_txs(internal_connection, %DryRunInput{
-             top: Keyword.get(opts, :top, top_block_hash),
-             accounts: [%DryRunAccount{pub_key: caller_public_key, amount: caller_balance}],
-             txs: [encoded_contract_call_tx]
-           }),
-         {:ok, function_return_type} <- get_function_return_type(source_code, function_name),
-         {:ok, decoded_return_value} <-
-           decode_return_value(function_return_type, return_value, return_type) do
-      {:ok,
-       %{return_value: decoded_return_value, return_type: return_type, log: encode_logs(log, [])}}
-    else
-      {:ok,
-       %DryRunResults{
-         results: [
-           %DryRunResult{call_obj: nil, reason: message, result: "error", type: "contract_call"}
-         ]
-       }} ->
-        {:error, message}
-
-      {:ok, %Error{reason: message}} ->
-        {:error, message}
->>>>>>> 02efa3e6
 
       {:error, _} = error ->
         error
@@ -689,7 +550,6 @@
     end)
   end
 
-<<<<<<< HEAD
   def call_on_chain(
         %Client{
           connection: connection
@@ -722,7 +582,7 @@
          {:ok, function_return_type} <- get_function_return_type(source_code, function_name),
          {:ok, decoded_return_value} <-
            decode_return_value(function_return_type, response.return_value, response.return_type) do
-      {:ok, %{response | return_value: decoded_return_value, log: decode_logs(response.log)}}
+      {:ok, %{response | return_value: decoded_return_value, log: encode_logs(response.log, [])}}
     else
       {:error, _} = error ->
         error
@@ -778,7 +638,7 @@
          {:ok, decoded_return_value} <-
            decode_return_value(function_return_type, return_value, return_type) do
       {:ok,
-       %{return_value: decoded_return_value, return_type: return_type, log: decode_logs(log)}}
+       %{return_value: decoded_return_value, return_type: return_type, log: encode_logs(log, [])}}
     else
       {:ok,
        %DryRunResults{
@@ -793,7 +653,9 @@
 
       {:error, _} = error ->
         error
-=======
+    end
+  end
+
   defp encode_topic(:address, topic), do: encode_hash(topic, "ak")
 
   defp encode_topic(:contract, topic), do: encode_hash(topic, "ct")
@@ -828,7 +690,6 @@
       Atom.to_string(type)
     else
       type
->>>>>>> 02efa3e6
     end
   end
 
