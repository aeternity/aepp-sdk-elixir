defmodule AeppSDK.Listener do
  @moduledoc """
  A listener service that connects to peers in a network and notifies processes for new blocks and transactions.
  """
  use GenServer

  alias AeppSDK.Listener.Supervisor, as: ListenerSup
  alias AeppSDK.{Client, Contract}
  alias AeppSDK.Utils.{Encoding, Hash}
  alias AeternityNode.Api.Transaction, as: TransactionApi
  alias AeternityNode.Api.Chain, as: ChainApi
  alias AeternityNode.Model.{ContractCallObject, GenericSignedTx, TxInfoObject, Error}

  @gc_objects_sent_interval 10_000
  @general_events [:micro_blocks, :key_blocks, :transactions, :pool_transactions]
  @transactions_filtered_events [
    :spend_transactions,
    :oracle_queries,
    :oracle_responses,
    :contract_calls
  ]
  @pool_transactions_filtered_events [
    :pool_spend_transactions,
    :pool_oracle_queries,
    :pool_oracle_responses,
    :pool_contract_calls
  ]
  @filtered_events @transactions_filtered_events ++ @pool_transactions_filtered_events
  @notifiable_events @general_events ++ @filtered_events

  @default_port 3016

  @doc false
  def start_link(args) do
    GenServer.start_link(__MODULE__, args, name: __MODULE__)
  end

  @doc """
  Start the listener for mainnet or testnet (`network_id` - `"ae_mainnet"` or `"ae_uat"`).
  Starting the listener is required before subscribing to any events.

  ## Example
      iex> AeppSDK.Listener.start("ae_uat")
      {:ok, #PID<0.261.0>}
  """
  @spec start(String.t(), non_neg_integer()) :: {:ok, pid()}
  def start(network_id, port \\ @default_port)

  def start(network_id, port) when network_id in ["ae_mainnet", "ae_uat"],
    do:
      ListenerSup.start_link(%{network: network_id, initial_peers: [], genesis: nil, port: port})

  def start(_, _),
    do:
      {:error,
       "Cannot start Listener for a non-predefined network, use start/3 for private networks"}

  @doc """
  Start the listener for a custom/private network with a set of user defined peers, network ID and genesis hash.
  Starting the listener is required before subscribing to any events.
  A peer is defined in the following format:
  `"aenode://peer_pubkey@host:port"` i.e. `"aenode://pp_2L8A5vSjnkLtfFNpJNgP9HbmGLD7ZAGFxoof47N8L4yyLAyyMi@18.136.37.63:3015"`

  ## Example
      iex> AeppSDK.Listener.start(
            ["aenode://pp_2L8A5vSjnkLtfFNpJNgP9HbmGLD7ZAGFxoof47N8L4yyLAyyMi@18.136.37.63:3015"],
            "localnet",
            "kh_2Eo9AVWHxTKio278ccANnwtr9hkUpzb1nLePfUzs7StwWyJ2xB"
          )
      {:ok, #PID<0.214.0>}
  """
  @spec start(list(String.t()), String.t(), Encoding.base58c(), non_neg_integer()) :: {:ok, pid()}
  def start(peers, network_id, genesis_hash, port \\ @default_port)
      when is_list(peers) and is_binary(network_id) and is_binary(genesis_hash),
      do:
        ListenerSup.start_link(%{
          initial_peers: peers,
          network: network_id,
          genesis: genesis_hash,
          port: port
        })

  @doc """
  Stop the listener

  ## Example
      iex> AeppSDK.Listener.stop()
      :ok
  """
  @spec stop() :: :ok
  def stop(), do: Supervisor.stop(ListenerSup)

  @doc false
  def init(_) do
    {:ok,
     %{
       objects_sent: [],
       gc_scheduled: false,
       subscribers: %{
         contract_events: [],
         specific_contract_events: [],
         tx_confirmations: [],
         micro_blocks: [],
         key_blocks: [],
         transactions: [],
         pool_transactions: [],
         spend_transactions: [],
         oracle_queries: [],
         oracle_responses: [],
         contract_calls: [],
         pool_spend_transactions: [],
         pool_oracle_queries: [],
         pool_oracle_responses: [],
         pool_contract_calls: []
       }
     }}
  end

  @doc """
  Subscribe a process to notifications for a general event.
  These events are the following (passed as an atom):
    - `:micro_blocks`
    - `:key_blocks`
    - `:transactions`
    - `:pool_transactions`

  Micro blocks are in a light format, meaning that they don't contain any transactions.
  Subscribing to `:transactions` will notify for any mined transactions, while `:pool_transactions`
  will notify for any new transactions added to the pool.

  ## Example
      iex> AeppSDK.Listener.subscribe(:key_blocks, self())
      iex> flush()
      {:key_blocks,
        %{
         beneficiary: "ak_nv5B93FPzRHrGNmMdTDfGdd5xGZvep3MVSpJqzcQmMp59bBCv",
         height: 107613,
         info: "cb_AAAAAfy4hFE=",
         miner: "ak_V9dqj32R728EmdtaeXmGC7Zn94oAtje2mU2R9vQeCE3uDF52z",
         nonce: 15682880022608178725,
         pow_evidence: [36880953, 49948618, 71657014, 77943721, 103433465, 109309407,
          127422545, 140895507, 181678786, 182358531, 186372470, 188704699, 189292674,
          201708293, 215741852, 233410604, 255594855, 257736633, 266211649, 269325362,
          274670268, 292854435, 295392989, 307433512, 312822688, 330979144, 339358365,
          340662380, 356338119, 356413992, 363610991, 364811647, 387037152, 387943984,
          438683034, 469469067, 472181309, 479842054, 484418139, 506523084, 517149088,
          532705934],
         prev_hash: "mh_nxXxmga7AU5T3N7GGUV4s5T8YvJYEZnXGTaaUoLgBStva1dT4",
         prev_key_hash: "kh_j47UCW6UYYN4FhcMwQgynpAKdddKeAkPUUFyF6G35hArsfo8Q",
         root_hash: "bs_2hpHUMa7VWVTdcwwSm4L7U1CLMXqTbhrjZYJ2FMLz1LZCKfoCG",
         target: 504011610,
         time: 1562765121744,
         version: 3
       }}
      :ok
  """
  @spec subscribe(atom(), pid()) :: :ok
  def subscribe(event, subscriber_pid) when event in @general_events and is_pid(subscriber_pid) do
    case assert_listener_started() do
      :ok ->
        GenServer.call(__MODULE__, {:subscribe, event, subscriber_pid})

      {:error, _} = err ->
        err
    end
  end

  def subscribe(event, _) when event in @filtered_events,
    do: {:error, "Missing filter for event: #{event}"}

  def subscribe(event, _),
    do: {:error, "Unknown event to subscribe to: #{event}"}

  @doc """
  Subscribe a process to notifications for a filterable event i.e. a spend transaction
  with a specific recipient or an oracle query transaction that targets a specific oracle.

  These events are the following and are filtered by a specific property:
    - `:spend_transactions` - recipient
    - `:oracle_queries` - oracle ID
    - `:oracle_responses` - oracle query ID
    - `:pool_spend_transactions` - recipient
    - `:pool_oracle_queries` - oracle ID
    - `:pool_oracle_responses` - oracle query ID

  ## Example
      iex> AeppSDK.Listener.subscribe(:spend_transactions, self(), "ak_2siRXKa5hT1YpR2oPwcU3LDpYzAdAcgt6HSNUt61NNV9NqkRP9")
      iex> flush()
      {:spend_transactions,
        %{
          hash: "th_2Z9198iTQbBBE3jdeFxJQNMHqGNSESxG7PyTs3vU3JZUjYs319",
          tx: %{
            amount: 100,
            fee: 16640000000,
            nonce: 3,
            payload: "",
            recipient_id: "ak_6A2vcm1Sz6aqJezkLCssUXcyZTX7X8D5UwbuS2fRJr9KkYpRU",
            sender_id: "ak_6A2vcm1Sz6aqJezkLCssUXcyZTX7X8D5UwbuS2fRJr9KkYpRU",
            ttl: 0,
            type: :spend_tx
          }
        }
      }
      :ok
  """
  @spec subscribe(atom(), pid(), Encoding.base58c()) :: :ok
  def subscribe(event, subscriber_pid, filter)
      when event in @filtered_events and is_pid(subscriber_pid) do
    case assert_listener_started() do
      :ok ->
        GenServer.call(__MODULE__, {:subscribe, event, subscriber_pid, filter})

      {:error, _} = err ->
        err
    end
  end

  def subscribe(event, _, _), do: {:error, "Unknown event to subscribe to: #{event}"}

  @doc """
  Subscribe a process to notifications for any events that are to be emitted by a contract.

  ## Example
      iex> client = AeppSDK.Client.new(
        %{
          public: "ak_6A2vcm1Sz6aqJezkLCssUXcyZTX7X8D5UwbuS2fRJr9KkYpRU",
          secret:
            "a7a695f999b1872acb13d5b63a830a8ee060ba688a478a08c6e65dfad8a01cd70bb4ed7927f97b51e1bcb5e1340d12335b2a2b12c8bc5221d63c4bcb39d41e61"
        },
        "ae_uat",
        "https://sdk-testnet.aepps.com/v2",
        "https://sdk-testnet.aepps.com/v2"
      )
      iex> contract_id = "ct_jzmNJ8ZrMRFw8boyhxFDVYZhNGkmBNNV8hhKeebnFoKFYoQ58"
      iex> AeppSDK.Listener.subscribe_for_contract_events(client, self(), contract_id)
      :ok
  """
  @spec subscribe_for_contract_events(Client.t(), pid(), Encoding.base58c()) :: :ok
  def subscribe_for_contract_events(%Client{connection: connection}, subscriber_pid, contract_id)
      when is_pid(subscriber_pid) and is_binary(contract_id) do
    case assert_listener_started() do
      :ok ->
        GenServer.call(
          __MODULE__,
          {:subscribe_for_contract_events, connection, subscriber_pid, contract_id}
        )

      {:error, _} = err ->
        err
    end
  end

  @doc """
  Subscribe a process to notifications for any events with the specified name that are to be emitted by a contract.
  Optionally, topics can be encoded by passing a list of their respective types (must be in the same order as in the event).
  The types can be the following:
    - `:address`
    - `:contract`
    - `:oracle`
    - `:oracle_query`
    - `:int`
    - `:bits`
    - `:bytes`
    - `:bool`

  ## Example
      iex> client = AeppSDK.Client.new(
        %{
          public: "ak_6A2vcm1Sz6aqJezkLCssUXcyZTX7X8D5UwbuS2fRJr9KkYpRU",
          secret:
            "a7a695f999b1872acb13d5b63a830a8ee060ba688a478a08c6e65dfad8a01cd70bb4ed7927f97b51e1bcb5e1340d12335b2a2b12c8bc5221d63c4bcb39d41e61"
        },
        "ae_uat",
        "https://sdk-testnet.aepps.com/v2",
        "https://sdk-testnet.aepps.com/v2"
      )
      iex> contract_id = "ct_jzmNJ8ZrMRFw8boyhxFDVYZhNGkmBNNV8hhKeebnFoKFYoQ58"
      iex> event_name = "SomeEvent"
      iex> AeppSDK.Listener.subscribe_for_contract_events(client, self(), contract_id, event_name)
      :ok
  """
  @spec subscribe_for_contract_events(
          Client.t(),
          pid(),
          Encoding.base58c(),
          String.t(),
          list(atom())
        ) :: :ok
  def subscribe_for_contract_events(
        %Client{connection: connection},
        subscriber_pid,
        contract_id,
        event_name,
        topic_types \\ []
      )
      when is_pid(subscriber_pid) and is_binary(contract_id) and is_binary(event_name) do
    case assert_listener_started() do
      :ok ->
        GenServer.call(
          __MODULE__,
          {:subscribe_for_specific_contract_event, connection, subscriber_pid, contract_id,
           event_name, topic_types}
        )

      {:error, _} = err ->
        err
    end
  end

  @doc """
  Subscribe a process to be notified whether or not a transaction with a given hash
  has been confirmed after a `block_count` amount of key blocks. Requires a client to be
  passed as the first argument as it makes requests to a node.

  ## Example
      iex> client = AeppSDK.Client.new(
        %{
          public: "ak_6A2vcm1Sz6aqJezkLCssUXcyZTX7X8D5UwbuS2fRJr9KkYpRU",
          secret:
            "a7a695f999b1872acb13d5b63a830a8ee060ba688a478a08c6e65dfad8a01cd70bb4ed7927f97b51e1bcb5e1340d12335b2a2b12c8bc5221d63c4bcb39d41e61"
        },
        "ae_uat",
        "https://sdk-testnet.aepps.com/v2",
        "https://sdk-testnet.aepps.com/v2"
      )
      iex> tx_hash = "th_2RMnW2GYbS2n5mwRtjFjb61ZgSNzNNUHGWU5EBmQXeUZfpP4vM"
      iex> block_count = 10
      iex> AeppSDK.Listener.check_tx_confirmations(client, tx_hash, block_count, self())
      iex> flush()
      {:tx_confirmations,
       %{
         height: 111283,
         status: :confirmed,
         tx_hash: "th_2RMnW2GYbS2n5mwRtjFjb61ZgSNzNNUHGWU5EBmQXeUZfpP4vM"
       }}
      :ok
  """
  @spec check_tx_confirmations(Client.t(), Encoding.base58c(), non_neg_integer(), pid()) ::
          :ok | {:error, any()}
  def check_tx_confirmations(
        %Client{connection: connection},
        tx_hash,
        block_count,
        subscriber_pid
      ) do
    with :ok <- assert_listener_started(),
         {:ok, %{height: height}} <- ChainApi.get_current_key_block_height(connection) do
      GenServer.call(
        __MODULE__,
        {:check_tx_confirmations, connection, tx_hash, height + block_count, subscriber_pid}
      )
    else
      {:error, _} = err -> err
    end
  end

  @spec unsubscribe(atom(), pid()) :: :ok
  def unsubscribe(event, subscriber_pid) when event in @general_events do
    case assert_listener_started() do
      :ok ->
        GenServer.call(__MODULE__, {:unsubscribe, event, subscriber_pid})

      {:error, _} = err ->
        err
    end
  end

  def unsubscribe(event, _) when event in @filtered_events,
    do: {:error, "Missing filter for event: #{event}"}

  def unsubscribe(event, _),
    do: {:error, "Unknown event to unsubscribe from: #{event}"}

  @doc """
  Unsubscribe a process from a filterable event.

  ## Example
      iex> AeppSDK.Listener.unsubscribe(:spend_transactions, self(), "ak_2siRXKa5hT1YpR2oPwcU3LDpYzAdAcgt6HSNUt61NNV9NqkRP9")
      :ok
  """
  def unsubscribe(event, subscriber_pid, filter) when event in @filtered_events do
    case assert_listener_started() do
      :ok ->
        GenServer.call(__MODULE__, {:unsubscribe, event, subscriber_pid, filter})

      {:error, _} = err ->
        err
    end
  end

  def unsubscribe(event, _, _), do: {:error, "Unknown event to unsubscribe from: #{event}"}

  @doc false
  def notify(event, data) when event in @notifiable_events do
    GenServer.call(__MODULE__, {:notify, event, data})
  end

  def notify(event, _, _), do: {:error, "Unknown event to notify for: #{event}"}

  def handle_call(
        {:subscribe, event, subscriber_pid},
        _from,
        %{subscribers: subscribers} = state
      ) do
    %{^event => event_subscribers} = subscribers
    updated_event_subscribers = add_subscriber(event_subscribers, subscriber_pid)

    {:reply, :ok, %{state | subscribers: %{subscribers | event => updated_event_subscribers}}}
  end

  def handle_call(
        {:subscribe, event, subscriber_pid, filter},
        _from,
        %{subscribers: subscribers} = state
      ) do
    %{^event => event_subscribers} = subscribers

    updated_event_subscribers =
      add_subscriber(
        event_subscribers,
        %{subscriber: subscriber_pid, filter: filter}
      )

    {:reply, :ok,
     %{
       state
       | subscribers: %{subscribers | event => updated_event_subscribers}
     }}
  end

  def handle_call(
        {:subscribe_for_contract_events, connection, subscriber_pid, contract_id},
        _from,
        %{subscribers: %{contract_events: contract_events} = subscribers} = state
      ) do
    updated_contract_events =
      add_subscriber(
        contract_events,
        %{subscriber: subscriber_pid, connection: connection, contract_id: contract_id}
      )

    {:reply, :ok,
     %{state | subscribers: %{subscribers | contract_events: updated_contract_events}}}
  end

  def handle_call(
        {:subscribe_for_specific_contract_event, connection, subscriber_pid, contract_id,
         event_name, topic_types},
        _from,
        %{subscribers: %{specific_contract_events: specific_contract_events} = subscribers} =
          state
      ) do
    updated_specific_contract_events =
      add_subscriber(
        specific_contract_events,
        %{
          subscriber: subscriber_pid,
          connection: connection,
          contract_id: contract_id,
          event_name: event_name,
          topic_types: topic_types
        }
      )

    {:reply, :ok,
     %{
       state
       | subscribers: %{subscribers | specific_contract_events: updated_specific_contract_events}
     }}
  end

  def handle_call(
        {:check_tx_confirmations, connection, tx_hash, height, subscriber_pid},
        _from,
        %{subscribers: %{tx_confirmations: tx_confirmations} = subscribers} = state
      ) do
    updated_tx_confirmations =
      add_subscriber(
        tx_confirmations,
        %{subscriber: subscriber_pid, connection: connection, tx_hash: tx_hash, height: height}
      )

    {:reply, :ok,
     %{state | subscribers: %{subscribers | tx_confirmations: updated_tx_confirmations}}}
  end

  def handle_call(
        {:unsubscribe, event, subscriber_pid},
        _from,
        %{
          subscribers: subscribers
        } = state
      ) do
    %{^event => event_subscribers} = subscribers
    updated_event_subscribers = List.delete(event_subscribers, subscriber_pid)

    {:reply, :ok, %{state | subscribers: %{subscribers | event => updated_event_subscribers}}}
  end

  def handle_call(
        {:unsubscribe, event, subscriber_pid, filter},
        _from,
        %{subscribers: subscribers} = state
      ) do
    %{^event => event_subscribers} = subscribers

    updated_event_subscribers =
      List.delete(event_subscribers, %{
        subscriber: subscriber_pid,
        filter: filter
      })

    {:reply, :ok,
     %{
       state
       | subscribers: %{subscribers | event => updated_event_subscribers}
     }}
  end

  def handle_call(
        {:notify, event, data},
        _from,
        %{
          objects_sent: objects_sent,
          gc_scheduled: gc_scheduled,
          subscribers: subscribers
        } = state
      ) do
    {updated_tx_confirmations, updated_objects_sent} =
      handle_notify(event, data, objects_sent, subscribers)

    updated_gc_scheduled =
      if gc_scheduled do
        gc_scheduled
      else
        do_gc_objects_sent()

        true
      end

    {:reply, :ok,
     %{
       state
       | objects_sent: updated_objects_sent,
         gc_scheduled: updated_gc_scheduled,
         subscribers: %{subscribers | tx_confirmations: updated_tx_confirmations}
     }}
  end

  def handle_info(:gc_objects_sent, %{objects_sent: objects_sent} = state) do
    half_count = floor(Enum.count(objects_sent) / 2)

    gc_objects_sent =
      if half_count > 0 do
        Enum.drop(objects_sent, half_count)
      else
        objects_sent
      end

    {:noreply, %{state | objects_sent: gc_objects_sent, gc_scheduled: false}}
  end

  defp add_subscriber(subscribers, subscriber) do
    if Enum.member?(subscribers, subscriber) do
      subscribers
    else
      [subscriber | subscribers]
    end
  end

  defp handle_notify(
         event,
         data,
         objects_sent,
         %{tx_confirmations: tx_confirmations} = subscribers
       )
       when is_list(data) do
    Enum.reduce(data, {tx_confirmations, objects_sent}, fn tx,
                                                           {tx_confirmations_acc,
                                                            objects_sent_acc} ->
      handle_notify(event, tx, objects_sent_acc, %{
        subscribers
        | tx_confirmations: tx_confirmations_acc
      })
    end)
  end

  defp handle_notify(
         event,
         {object, hash},
         objects_sent,
         %{tx_confirmations: tx_confirmations} = subscribers
       ) do
    if Enum.member?(objects_sent, hash) do
      {tx_confirmations, objects_sent}
    else
      {send_object_to_subscribers(
         event,
         object,
         subscribers
       ), objects_sent ++ [hash]}
    end
  end

<<<<<<< HEAD
  def handle_info(:gc_objects_sent, %{objects_sent: objects_sent} = state) do
    half_count = floor(Enum.count(objects_sent) / 2)

    gc_objects_sent =
      if half_count > 0 do
        Enum.drop(objects_sent, half_count)
      else
        objects_sent
      end

    {:noreply, %{state | objects_sent: gc_objects_sent, gc_scheduled: false}}
  end

  defp add_subscriber(subscribers, subscriber) do
    if Enum.member?(subscribers, subscriber) do
      subscribers
    else
      [subscriber | subscribers]
    end
  end

  defp send_object_to_subscribers(
         event,
         object,
         subscribers
       ) do
=======
  defp send_object_to_subscribers(event, object, subscribers) do
>>>>>>> ab862529
    %{^event => general_event_subscribers} = subscribers

    send_general_event_object(event, object, general_event_subscribers)

    send_filtered_events(event, object, subscribers)
  end

  defp send_filtered_events(
         event,
         object,
<<<<<<< HEAD
         %{
           contract_events: contract_event_subscribers,
           specific_contract_events: specific_contract_events_subscribers,
           tx_confirmations: tx_confirmations
         } = subscribers
=======
         %{contract_events: contract_event_subscribers, tx_confirmations: tx_confirmations} =
           subscribers
>>>>>>> ab862529
       ) do
    if event in [:transactions, :pool_transactions] do
      send_filtered_event_transaction(event, object, subscribers)
    end

    if event == :transactions do
      send_contract_events(
        object,
        contract_event_subscribers,
        specific_contract_events_subscribers
      )
    end

    if event == :key_blocks do
      send_confirmation_info(tx_confirmations, object.height)
    else
      tx_confirmations
    end
  end

  defp send_general_event_object(event, object, subscribers) do
    Enum.each(subscribers, fn subscriber ->
      send(subscriber, {event, object})
    end)
  end

  defp send_filtered_event_transaction(event, tx, subscribers) do
    filter = determine_filter(event, tx)

    if filter != nil do
      {filtered_event, tx_filter_value} = filter
      %{^filtered_event => filtered_event_subscribers} = subscribers

      Enum.each(filtered_event_subscribers, fn %{
                                                 subscriber: subscriber_pid,
                                                 filter: subscriber_filter
                                               } ->
        if tx_filter_value == subscriber_filter do
          send(subscriber_pid, {filtered_event, tx_filter_value, tx})
        end
      end)
    end
  end

  defp determine_filter(event, %{tx: tx}) do
    [
      spend_tx_event,
      oracle_query_event,
      oracle_response_event,
      contract_call_event
    ] = get_specific_events(event)

    case tx do
      %{recipient_id: recipient_id, type: :spend_tx} ->
        {spend_tx_event, recipient_id}

      %{oracle_id: oracle_id, type: :oracle_query_tx} ->
        {oracle_query_event, oracle_id}

      %{query_id: query_id, type: :oracle_response_tx} ->
        {oracle_response_event, query_id}

      %{contract_id: contract_id, type: :contract_call_tx} ->
        {contract_call_event, contract_id}

      _ ->
        nil
    end
  end

  defp get_specific_events(:transactions) do
    @transactions_filtered_events
  end

  defp get_specific_events(:pool_transactions) do
    @pool_transactions_filtered_events
  end

  defp do_gc_objects_sent() do
    Process.send_after(self(), :gc_objects_sent, @gc_objects_sent_interval)
  end

  defp transaction_in_state?(connection, tx_hash) do
    case TransactionApi.get_transaction_by_hash(connection, tx_hash) do
      {:ok, %GenericSignedTx{}} ->
        true

      {:ok, %Error{}} ->
        false
    end
  end

  defp send_contract_events(
         %{hash: hash, tx: tx},
         contract_event_subscribers,
         specific_contract_event_subscribers
       ) do
    case tx do
      %{contract_id: contract_id, type: :contract_call_tx} ->
        subscribers_for_events =
          Enum.filter(contract_event_subscribers, fn %{contract_id: sub_contract_id} ->
            sub_contract_id == contract_id
          end)

        subscribers_for_specific_events =
          Enum.filter(specific_contract_event_subscribers, fn %{contract_id: sub_contract_id} ->
            sub_contract_id == contract_id
          end)

        do_send_contract_events(subscribers_for_events, subscribers_for_specific_events, hash)

      _ ->
        :skip
    end
  end

  defp do_send_contract_events(subscribers_for_events, subscribers_for_specific_events, hash) do
    Enum.each(subscribers_for_events, fn %{
                                           subscriber: subscriber_pid,
                                           connection: connection
                                         } ->
      case TransactionApi.get_transaction_info_by_hash(connection, hash) do
        {:ok,
         %TxInfoObject{
           call_info: %ContractCallObject{
             log: log
           }
         }} ->
          send(subscriber_pid, {:contract_events, Contract.encode_logs(log, [])})

        _ ->
          :skip
      end
    end)

    Enum.each(subscribers_for_specific_events, fn %{
                                                    subscriber: subscriber_pid,
                                                    connection: connection,
                                                    event_name: event_name,
                                                    topic_types: topic_types
                                                  } ->
      case TransactionApi.get_transaction_info_by_hash(connection, hash) do
        {:ok,
         %TxInfoObject{
           call_info: %ContractCallObject{
             log: log
           }
         }} ->
          encoded_logs = Contract.encode_logs(log, topic_types)

          matching_events =
            Enum.reduce(encoded_logs, [], fn %{topics: [hash | _rest]} = event, acc ->
              event_hash = event_name |> Hash.hash() |> elem(1) |> :binary.decode_unsigned()

              if event_hash == hash do
                event_with_name =
                  update_in(event, [:topics], fn [_hash | rest] -> [event_name | rest] end)

                [event_with_name | acc]
              else
                acc
              end
            end)

          if !Enum.empty?(matching_events) do
            send(subscriber_pid, {:contract_events, event_name, matching_events})
          end

        _ ->
          :skip
      end
    end)
  end

  defp send_confirmation_info(tx_confirmation_subscribers, current_height) do
    Enum.reduce(tx_confirmation_subscribers, tx_confirmation_subscribers, fn %{
                                                                               connection:
                                                                                 connection,
                                                                               tx_hash: tx_hash,
                                                                               height: height,
                                                                               subscriber: pid
                                                                             } = confirmation_info,
                                                                             acc ->
      cond do
        height == current_height && transaction_in_state?(connection, tx_hash) ->
          send(pid, {:tx_confirmations, %{tx_hash: tx_hash, status: :confirmed, height: height}})
          List.delete(acc, confirmation_info)

        height == current_height && !transaction_in_state?(connection, tx_hash) ->
          send(
            pid,
            {:tx_confirmations, %{tx_hash: tx_hash, status: :not_in_state, height: height}}
          )

          List.delete(acc, confirmation_info)

        true ->
          acc
      end
    end)
  end

  defp assert_listener_started() do
    case Process.whereis(ListenerSup) do
      nil ->
        {:error, "Listener not started, use start/1 or start/3"}

      _pid ->
        :ok
    end
  end
end<|MERGE_RESOLUTION|>--- conflicted
+++ resolved
@@ -602,36 +602,7 @@
     end
   end
 
-<<<<<<< HEAD
-  def handle_info(:gc_objects_sent, %{objects_sent: objects_sent} = state) do
-    half_count = floor(Enum.count(objects_sent) / 2)
-
-    gc_objects_sent =
-      if half_count > 0 do
-        Enum.drop(objects_sent, half_count)
-      else
-        objects_sent
-      end
-
-    {:noreply, %{state | objects_sent: gc_objects_sent, gc_scheduled: false}}
-  end
-
-  defp add_subscriber(subscribers, subscriber) do
-    if Enum.member?(subscribers, subscriber) do
-      subscribers
-    else
-      [subscriber | subscribers]
-    end
-  end
-
-  defp send_object_to_subscribers(
-         event,
-         object,
-         subscribers
-       ) do
-=======
   defp send_object_to_subscribers(event, object, subscribers) do
->>>>>>> ab862529
     %{^event => general_event_subscribers} = subscribers
 
     send_general_event_object(event, object, general_event_subscribers)
@@ -642,16 +613,11 @@
   defp send_filtered_events(
          event,
          object,
-<<<<<<< HEAD
          %{
            contract_events: contract_event_subscribers,
            specific_contract_events: specific_contract_events_subscribers,
            tx_confirmations: tx_confirmations
          } = subscribers
-=======
-         %{contract_events: contract_event_subscribers, tx_confirmations: tx_confirmations} =
-           subscribers
->>>>>>> ab862529
        ) do
     if event in [:transactions, :pool_transactions] do
       send_filtered_event_transaction(event, object, subscribers)
