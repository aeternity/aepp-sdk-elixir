--- conflicted
+++ resolved
@@ -154,17 +154,12 @@
       ),
       do: handle_fragment(state, fragment_index, total_fragments, fragment)
 
-<<<<<<< HEAD
   def handle_info(
         {:noise, _, <<type::16, payload::binary()>>},
         %{status: {:connected, socket}, network: network} = state
       ) do
     if type != 9 do
       deserialized_payload = rlp_decode(type, payload)
-=======
-  def handle_info({:noise, _, <<type::16, payload::binary()>>}, %{network: network} = state) do
-    deserialized_payload = rlp_decode(type, payload)
->>>>>>> 5aafe6f8
 
       case type do
         @p2p_response ->
@@ -174,13 +169,8 @@
         @ping ->
           spawn(fn -> handle_ping(:todo, self(), state) end)
 
-<<<<<<< HEAD
         @key_block ->
-          spawn(fn -> handle_new_key_block(:todo) end)
-=======
-      @key_block ->
-        spawn(fn -> handle_new_key_block(deserialized_payload) end)
->>>>>>> 5aafe6f8
+          spawn(fn -> handle_new_key_block(deserialized_payload) end)
 
         @micro_block ->
           handle_new_micro_block(deserialized_payload, socket)
