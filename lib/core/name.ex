--- conflicted
+++ resolved
@@ -132,7 +132,7 @@
              client,
              %{preclaim_tx | fee: new_fee},
              Keyword.get(opts, :auth, :no_auth),
-             :no_channels
+             :one_signature
            ) do
       result =
         response
@@ -273,7 +273,7 @@
              client,
              %{claim_tx | fee: new_fee},
              Keyword.get(opts, :auth, :no_auth),
-             :no_channels
+             :one_signature
            ) do
       result =
         response
@@ -362,19 +362,11 @@
       iex> name = "a1234567890asdfghjkl.aet"
       iex> name_ttl = 49_999
       iex> pointers = [
-<<<<<<< HEAD
-             {AeppSDK.Utils.Keys.public_key_to_binary("ak_6A2vcm1Sz6aqJezkLCssUXcyZTX7X8D5UwbuS2fRJr9KkYpRU"),
-              AeppSDK.Utils.Serialization.id_to_record(
-                AeppSDK.Utils.Keys.public_key_to_binary("ak_6A2vcm1Sz6aqJezkLCssUXcyZTX7X8D5UwbuS2fRJr9KkYpRU"),
-                :account
-              )}]
-=======
             {AeppSDK.Utils.Keys.public_key_to_binary("ak_6A2vcm1Sz6aqJezkLCssUXcyZTX7X8D5UwbuS2fRJr9KkYpRU"),
              AeppSDK.Utils.Serialization.id_to_record(
                AeppSDK.Utils.Keys.public_key_to_binary("ak_6A2vcm1Sz6aqJezkLCssUXcyZTX7X8D5UwbuS2fRJr9KkYpRU"),
                :account
              )}]
->>>>>>> 0375991d
       iex> client_ttl = 50_000
       iex> AeppSDK.AENS.update_name(client, name, name_ttl: name_ttl, pointers: pointers, client_ttl: client_ttl)
       {:ok,
@@ -464,7 +456,7 @@
              client,
              %{update_tx | fee: new_fee},
              Keyword.get(opts, :auth, :no_auth),
-             :no_channels
+             :one_signature
            ) do
       result =
         response
@@ -610,7 +602,7 @@
              client,
              %{transfer_tx | fee: new_fee},
              Keyword.get(opts, :auth, :no_auth),
-             :no_channels
+             :one_signature
            ) do
       result =
         response
@@ -743,7 +735,7 @@
              client,
              %{revoke_tx | fee: new_fee},
              Keyword.get(opts, :auth, :no_auth),
-             :no_channels
+             :one_signature
            ) do
       result =
         response
