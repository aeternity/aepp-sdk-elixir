defmodule Utils.SerializationUtils do
  @moduledoc """
  Serialization helper module.
  """

  alias Utils.{Encoding, Keys}

  alias AeternityNode.Model.{
    SpendTx,
    OracleRegisterTx,
    OracleRespondTx,
    OracleQueryTx,
    OracleExtendTx,
    NamePreclaimTx,
    NameClaimTx,
    NameRevokeTx,
    NameTransferTx,
    NameUpdateTx,
    ContractCreateTx,
    ContractCallTx,
    RelativeTtl,
    Ttl,
    ChannelCreateTx,
    ChannelCloseMutualTx,
    ChannelCloseSoloTx,
    ChannelDepositTx,
    ChannelForceProgressTx,
    ChannelSettleTx,
    ChannelSlashTx,
    ChannelSnapshotSoloTx,
    ChannelWithdrawTx
  }

  @ct_version 0x40001

  @doc """
  Serializes a transaction to a tuple of list of fields and type, depending on its structure.

  ## Example
      iex> alias AeternityNode.Model.SpendTx
      iex> spend_tx = %SpendTx{
          amount: 5_018_857_520_000_000_000,
          fee: 0,
          nonce: 37181,
          payload: "",
          recipient_id: "ak_542o93BKHiANzqNaFj6UurrJuDuxU61zCGr9LJCwtTUg34kWt",
          sender_id: "ak_542o93BKHiANzqNaFj6UurrJuDuxU61zCGr9LJCwtTUg34kWt",
          ttl: 0
        }
      iex> Utils.SerializationUtils.process_tx_fields(spend_tx)
      {:ok,
       [
         {:id, :account,
          <<9, 51, 126, 98, 138, 255, 218, 224, 184, 180, 31, 234, 251, 255, 59, 141, 224, 214, 250, 79,
            248, 30, 246, 237, 55, 83, 153, 134, 240, 138, 216, 129>>},
         {:id, :account,
          <<9, 51, 126, 98, 138, 255, 218, 224, 184, 180, 31, 234, 251, 255, 59, 141, 224, 214, 250, 79,
            248, 30, 246, 237, 55, 83, 153, 134, 240, 138, 216, 129>>},
         5_018_857_520_000_000_000,
         0,
         0,
         37181,
         ""
       ], :spend_tx}
  """
  @spec process_tx_fields(struct()) :: tuple()
  def process_tx_fields(%SpendTx{
        recipient_id: tx_recipient_id,
        amount: amount,
        fee: fee,
        ttl: ttl,
        sender_id: tx_sender_id,
        nonce: nonce,
        payload: payload
      }) do
    sender_id = proccess_id_to_record(tx_sender_id)
    recipient_id = proccess_id_to_record(tx_recipient_id)

    {:ok,
     [
       sender_id,
       recipient_id,
       amount,
       fee,
       ttl,
       nonce,
       payload
     ], :spend_tx}
  end

  def process_tx_fields(%OracleRegisterTx{
        query_format: query_format,
        response_format: response_format,
        query_fee: query_fee,
        oracle_ttl: %Ttl{type: type, value: value},
        account_id: tx_account_id,
        nonce: nonce,
        fee: fee,
        ttl: ttl,
        abi_version: abi_version
      }) do
    account_id = proccess_id_to_record(tx_account_id)

    ttl_type =
      case type do
        :absolute -> 1
        :relative -> 0
      end

    {:ok,
     [
       account_id,
       nonce,
       query_format,
       response_format,
       query_fee,
       ttl_type,
       value,
       fee,
       ttl,
       abi_version
     ], :oracle_register_tx}
  end

  def process_tx_fields(%OracleRespondTx{
        query_id: query_id,
        response: response,
        response_ttl: %RelativeTtl{type: _type, value: value},
        fee: fee,
        ttl: ttl,
        oracle_id: tx_oracle_id,
        nonce: nonce
      }) do
    oracle_id = proccess_id_to_record(tx_oracle_id)
    binary_query_id = Encoding.prefix_decode_base58c(query_id)

    {:ok,
     [
       oracle_id,
       nonce,
       binary_query_id,
       response,
       # Ttl type is always relative https://github.com/aeternity/aeternity/blob/master/apps/aeoracle/src/aeo_response_tx.erl#L48
       0,
       value,
       fee,
       ttl
     ], :oracle_response_tx}
  end

  def process_tx_fields(%OracleQueryTx{
        oracle_id: tx_oracle_id,
        query: query,
        query_fee: query_fee,
        query_ttl: %Ttl{type: query_type, value: query_value},
        response_ttl: %RelativeTtl{type: _response_type, value: response_value},
        fee: fee,
        ttl: ttl,
        sender_id: tx_sender_id,
        nonce: nonce
      }) do
    sender_id = proccess_id_to_record(tx_sender_id)
    oracle_id = proccess_id_to_record(tx_oracle_id)

    query_ttl_type =
      case query_type do
        :absolute -> 1
        :relative -> 0
      end

    {:ok,
     [
       sender_id,
       nonce,
       oracle_id,
       query,
       query_fee,
       query_ttl_type,
       query_value,
       # Ttl type is always relative https://github.com/aeternity/aeternity/blob/master/apps/aeoracle/src/aeo_query_tx.erl#L54
       0,
       response_value,
       fee,
       ttl
     ], :oracle_query_tx}
  end

  def process_tx_fields(%OracleExtendTx{
        fee: fee,
        oracle_ttl: %RelativeTtl{type: _type, value: value},
        oracle_id: tx_oracle_id,
        nonce: nonce,
        ttl: ttl
      }) do
    oracle_id = proccess_id_to_record(tx_oracle_id)

    {:ok,
     [
       oracle_id,
       nonce,
       # Ttl type is always relative https://github.com/aeternity/aeternity/blob/master/apps/aeoracle/src/aeo_extend_tx.erl#L43
       0,
       value,
       fee,
       ttl
     ], :oracle_extend_tx}
  end

  def process_tx_fields(%NameClaimTx{
        name: name,
        name_salt: name_salt,
        fee: fee,
        ttl: ttl,
        account_id: tx_account_id,
        nonce: nonce
      }) do
    account_id = proccess_id_to_record(tx_account_id)

    {:ok,
     [
       account_id,
       nonce,
       name,
       name_salt,
       fee,
       ttl
     ], :name_claim_tx}
  end

  def process_tx_fields(%NamePreclaimTx{
        commitment_id: tx_commitment_id,
        fee: fee,
        ttl: ttl,
        account_id: tx_account_id,
        nonce: nonce
      }) do
    account_id = proccess_id_to_record(tx_account_id)
    commitment_id = proccess_id_to_record(tx_commitment_id)

    {:ok,
     [
       account_id,
       nonce,
       commitment_id,
       fee,
       ttl
     ], :name_preclaim_tx}
  end

  def process_tx_fields(%NameUpdateTx{
        name_id: tx_name_id,
        name_ttl: name_ttl,
        pointers: pointers,
        client_ttl: client_ttl,
        fee: fee,
        ttl: ttl,
        account_id: tx_account_id,
        nonce: nonce
      }) do
    account_id = proccess_id_to_record(tx_account_id)
    name_id = proccess_id_to_record(tx_name_id)

    {:ok,
     [
       account_id,
       nonce,
       name_id,
       name_ttl,
       pointers,
       client_ttl,
       fee,
       ttl
     ], :name_update_tx}
  end

  def process_tx_fields(%NameRevokeTx{
        name_id: tx_name_id,
        fee: fee,
        ttl: ttl,
        account_id: tx_account_id,
        nonce: nonce
      }) do
    account_id = proccess_id_to_record(tx_account_id)
    name_id = proccess_id_to_record(tx_name_id)

    {:ok,
     [
       account_id,
       nonce,
       name_id,
       fee,
       ttl
     ], :name_revoke_tx}
  end

  def process_tx_fields(%NameTransferTx{
        name_id: tx_name_id,
        recipient_id: tx_recipient_id,
        fee: fee,
        ttl: ttl,
        account_id: tx_account_id,
        nonce: nonce
      }) do
    account_id = proccess_id_to_record(tx_account_id)
    name_id = proccess_id_to_record(tx_name_id)
    recipient_id = proccess_id_to_record(tx_recipient_id)

    {:ok,
     [
       account_id,
       nonce,
       name_id,
       recipient_id,
       fee,
       ttl
     ], :name_transfer_tx}
  end

  def process_tx_fields(%ContractCreateTx{
        owner_id: tx_owner_id,
        nonce: nonce,
        code: code,
        abi_version: _abi_version,
        deposit: deposit,
        amount: amount,
        gas: gas,
        gas_price: gas_price,
        fee: fee,
        ttl: ttl,
        call_data: call_data
      }) do
    owner_id = proccess_id_to_record(tx_owner_id)

    {:ok,
     [
       owner_id,
       nonce,
       code,
       @ct_version,
       fee,
       ttl,
       deposit,
       amount,
       gas,
       gas_price,
       call_data
     ], :contract_create_tx}
  end

  def process_tx_fields(%ContractCallTx{
        caller_id: tx_caller_id,
        nonce: nonce,
        contract_id: tx_contract_id,
        abi_version: abi_version,
        fee: fee,
        ttl: ttl,
        amount: amount,
        gas: gas,
        gas_price: gas_price,
        call_data: call_data
      }) do
    caller_id = proccess_id_to_record(tx_caller_id)
    contract_id = proccess_id_to_record(tx_contract_id)

    {:ok,
     [
       caller_id,
       nonce,
       contract_id,
       abi_version,
       fee,
       ttl,
       amount,
       gas,
       gas_price,
       call_data
     ], :contract_call_tx}
  end

<<<<<<< HEAD
  def process_tx_fields(%ChannelCreateTx{
        initiator_id: initiator,
        initiator_amount: initiator_amount,
        responder_id: responder,
        responder_amount: responder_amount,
        channel_reserve: channel_reserve,
        lock_period: lock_period,
        ttl: ttl,
        fee: fee,
        delegate_ids: delegate_ids,
        state_hash: state_hash,
        nonce: nonce
      }) do
    initiator_id = proccess_id_to_record(initiator)
    responder_id = proccess_id_to_record(responder)

    list_delegate_ids =
      for id <- delegate_ids do
        proccess_id_to_record(id)
      end

    {:ok,
     [
       initiator_id,
       initiator_amount,
       responder_id,
       responder_amount,
       channel_reserve,
       lock_period,
       ttl,
       fee,
       list_delegate_ids,
       state_hash,
       nonce
     ], :channel_create_tx}
  end

  def process_tx_fields(%ChannelCloseMutualTx{
        channel_id: channel,
        fee: fee,
        from_id: from,
        initiator_amount_final: initiator_amount_final,
        nonce: nonce,
        responder_amount_final: responder_amount_final,
        ttl: ttl
      }) do
    channel_id = proccess_id_to_record(channel)
    from_id = proccess_id_to_record(from)

    {:ok,
     [
       channel_id,
       from_id,
       initiator_amount_final,
       responder_amount_final,
       ttl,
       fee,
       nonce
     ], :channel_close_mutual_tx}
  end

  def process_tx_fields(%ChannelCloseSoloTx{
        channel_id: channel,
        fee: fee,
        from_id: from,
        nonce: nonce,
        payload: payload,
        poi: poi,
        ttl: ttl
      }) do
    channel_id = proccess_id_to_record(channel)
    from_id = proccess_id_to_record(from)

    {:ok,
     [
       channel_id,
       from_id,
       payload,
       # TODO: check if its needed to be preprocessed
       poi,
       ttl,
       fee,
       nonce
     ], :channel_close_solo_tx}
  end

  def process_tx_fields(%ChannelDepositTx{
        amount: amount,
        channel_id: channel,
        fee: fee,
        from_id: from,
        nonce: nonce,
        round: round,
        state_hash: state_hash,
        ttl: ttl
      }) do
    channel_id = proccess_id_to_record(channel)
    from_id = proccess_id_to_record(from)

    {:ok,
     [
       channel_id,
       from_id,
       amount,
       ttl,
       fee,
       state_hash,
       round,
       nonce
     ], :channel_deposit_tx}
  end

  def process_tx_fields(%ChannelForceProgressTx{
        channel_id: channel,
        fee: fee,
        from_id: from,
        nonce: nonce,
        offchain_trees: offchain_trees,
        payload: payload,
        round: round,
        state_hash: state_hash,
        ttl: ttl,
        update: update
      }) do
    channel_id = proccess_id_to_record(channel)
    from_id = proccess_id_to_record(from)

    {:ok,
     [channel_id, from_id, payload, round, update, state_hash, offchain_trees, ttl, fee, nonce],
     :channel_force_progress_tx}
  end

  def process_tx_fields(%ChannelSettleTx{
        channel_id: channel,
        fee: fee,
        from_id: from,
        initiator_amount_final: initiator_amount_final,
        nonce: nonce,
        responder_amount_final: responder_amount_final,
        ttl: ttl
      }) do
    channel_id = proccess_id_to_record(channel)
    from_id = proccess_id_to_record(from)

    {:ok, [channel_id, from_id, initiator_amount_final, responder_amount_final, ttl, fee, nonce],
     :channel_settle_tx}
  end

  def process_tx_fields(%ChannelSlashTx{
        channel_id: channel,
        fee: fee,
        from_id: from,
        nonce: nonce,
        payload: payload,
        poi: poi,
        ttl: ttl
      }) do
    channel_id = proccess_id_to_record(channel)
    from_id = proccess_id_to_record(from)

    {:ok,
     [
       channel_id,
       from_id,
       payload,
       # TODO: check if its needed to be preprocessed
       poi,
       ttl,
       fee,
       nonce
     ], :channel_slash_tx}
  end

  def process_tx_fields(%ChannelSnapshotSoloTx{
        channel_id: channel,
        from_id: from,
        payload: payload,
        ttl: ttl,
        fee: fee,
        nonce: nonce
      }) do
    channel_id = proccess_id_to_record(channel)
    from_id = proccess_id_to_record(from)

    {:ok, [channel_id, from_id, payload, ttl, fee, nonce], :channel_snapshot_solo_tx}
  end

  def process_tx_fields(%ChannelWithdrawTx{
        channel_id: channel,
        to_id: to,
        amount: amount,
        ttl: ttl,
        fee: fee,
        nonce: nonce,
        state_hash: state_hash,
        round: round
      }) do
    channel_id = proccess_id_to_record(channel)
    to_id = proccess_id_to_record(to)
    {:ok, [channel_id, to_id, amount, ttl, fee, state_hash, round, nonce], :channel_withdraw_tx}
=======
  def process_tx_fields(%{
        owner_id: owner_id,
        nonce: nonce,
        code: code,
        auth_fun: auth_fun,
        ct_version: ct_version,
        fee: fee,
        ttl: ttl,
        gas: gas,
        gas_price: gas_price,
        call_data: call_data
      }) do
    owner_id_record = proccess_id_to_record(owner_id)

    {:ok,
     [
       owner_id_record,
       nonce,
       code,
       auth_fun,
       ct_version,
       fee,
       ttl,
       gas,
       gas_price,
       call_data
     ], :ga_attach_tx}
  end

  def process_tx_fields(%{
        ga_id: ga_id,
        auth_data: auth_data,
        abi_version: abi_version,
        fee: fee,
        gas: gas,
        gas_price: gas_price,
        ttl: ttl,
        tx: tx
      }) do
    ga_id_record = proccess_id_to_record(ga_id)

    {:ok,
     [
       ga_id_record,
       auth_data,
       abi_version,
       fee,
       gas,
       gas_price,
       ttl,
       tx
     ], :ga_meta_tx}
>>>>>>> 03e07a74
  end

  def process_tx_fields(tx) do
    {:error, "Unknown or invalid tx: #{inspect(tx)}"}
  end

  defp proccess_id_to_record(id) when is_binary(id) do
    {type, binary_data} =
      id
      |> Keys.public_key_to_binary(:with_prefix)

    id =
      case type do
        "ak_" -> :account
        "ok_" -> :oracle
        "ct_" -> :contract
        "nm_" -> :name
        "cm_" -> :commitment
        "ch_" -> :channel
      end

    {:id, id, binary_data}
  end
end<|MERGE_RESOLUTION|>--- conflicted
+++ resolved
@@ -377,7 +377,6 @@
      ], :contract_call_tx}
   end
 
-<<<<<<< HEAD
   def process_tx_fields(%ChannelCreateTx{
         initiator_id: initiator,
         initiator_amount: initiator_amount,
@@ -578,7 +577,8 @@
     channel_id = proccess_id_to_record(channel)
     to_id = proccess_id_to_record(to)
     {:ok, [channel_id, to_id, amount, ttl, fee, state_hash, round, nonce], :channel_withdraw_tx}
-=======
+  end
+
   def process_tx_fields(%{
         owner_id: owner_id,
         nonce: nonce,
@@ -631,7 +631,6 @@
        ttl,
        tx
      ], :ga_meta_tx}
->>>>>>> 03e07a74
   end
 
   def process_tx_fields(tx) do
