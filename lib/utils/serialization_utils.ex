defmodule Utils.SerializationUtils do
  @moduledoc false

  alias Utils.{Encoding, Keys}

  alias AeternityNode.Model.{
    SpendTx,
    OracleRegisterTx,
    OracleRespondTx,
    OracleQueryTx,
    OracleExtendTx,
    NamePreclaimTx,
    NameClaimTx,
    NameRevokeTx,
    NameTransferTx,
    NameUpdateTx,
    ContractCreateTx,
    ContractCallTx,
    RelativeTtl,
    Ttl,
    ChannelCreateTx,
    ChannelCloseMutualTx,
    ChannelCloseSoloTx,
    ChannelDepositTx,
    ChannelForceProgressTx,
    ChannelSettleTx,
    ChannelSlashTx,
    ChannelSnapshotSoloTx,
    ChannelWithdrawTx
  }

  @ct_version 0x40001

  @spec process_tx_fields(struct()) :: tuple()
  def process_tx_fields(%SpendTx{
        recipient_id: tx_recipient_id,
        amount: amount,
        fee: fee,
        ttl: ttl,
        sender_id: tx_sender_id,
        nonce: nonce,
        payload: payload
      }) do
    sender_id = proccess_id_to_record(tx_sender_id)
    recipient_id = proccess_id_to_record(tx_recipient_id)

    {:ok,
     [
       sender_id,
       recipient_id,
       amount,
       fee,
       ttl,
       nonce,
       payload
     ], :spend_tx}
  end

  def process_tx_fields(%OracleRegisterTx{
        query_format: query_format,
        response_format: response_format,
        query_fee: query_fee,
        oracle_ttl: %Ttl{type: type, value: value},
        account_id: tx_account_id,
        nonce: nonce,
        fee: fee,
        ttl: ttl,
        abi_version: abi_version
      }) do
    account_id = proccess_id_to_record(tx_account_id)

    ttl_type =
      case type do
        :absolute -> 1
        :relative -> 0
      end

    {:ok,
     [
       account_id,
       nonce,
       query_format,
       response_format,
       query_fee,
       ttl_type,
       value,
       fee,
       ttl,
       abi_version
     ], :oracle_register_tx}
  end

  def process_tx_fields(%OracleRespondTx{
        query_id: query_id,
        response: response,
        response_ttl: %RelativeTtl{type: _type, value: value},
        fee: fee,
        ttl: ttl,
        oracle_id: tx_oracle_id,
        nonce: nonce
      }) do
    oracle_id = proccess_id_to_record(tx_oracle_id)
    binary_query_id = Encoding.prefix_decode_base58c(query_id)

    {:ok,
     [
       oracle_id,
       nonce,
       binary_query_id,
       response,
       # Ttl type is always relative https://github.com/aeternity/aeternity/blob/master/apps/aeoracle/src/aeo_response_tx.erl#L48
       0,
       value,
       fee,
       ttl
     ], :oracle_response_tx}
  end

  def process_tx_fields(%OracleQueryTx{
        oracle_id: tx_oracle_id,
        query: query,
        query_fee: query_fee,
        query_ttl: %Ttl{type: query_type, value: query_value},
        response_ttl: %RelativeTtl{type: _response_type, value: response_value},
        fee: fee,
        ttl: ttl,
        sender_id: tx_sender_id,
        nonce: nonce
      }) do
    sender_id = proccess_id_to_record(tx_sender_id)
    oracle_id = proccess_id_to_record(tx_oracle_id)

    query_ttl_type =
      case query_type do
        :absolute -> 1
        :relative -> 0
      end

    {:ok,
     [
       sender_id,
       nonce,
       oracle_id,
       query,
       query_fee,
       query_ttl_type,
       query_value,
       # Ttl type is always relative https://github.com/aeternity/aeternity/blob/master/apps/aeoracle/src/aeo_query_tx.erl#L54
       0,
       response_value,
       fee,
       ttl
     ], :oracle_query_tx}
  end

  def process_tx_fields(%OracleExtendTx{
        fee: fee,
        oracle_ttl: %RelativeTtl{type: _type, value: value},
        oracle_id: tx_oracle_id,
        nonce: nonce,
        ttl: ttl
      }) do
    oracle_id = proccess_id_to_record(tx_oracle_id)

    {:ok,
     [
       oracle_id,
       nonce,
       # Ttl type is always relative https://github.com/aeternity/aeternity/blob/master/apps/aeoracle/src/aeo_extend_tx.erl#L43
       0,
       value,
       fee,
       ttl
     ], :oracle_extend_tx}
  end

  def process_tx_fields(%NameClaimTx{
        name: name,
        name_salt: name_salt,
        fee: fee,
        ttl: ttl,
        account_id: tx_account_id,
        nonce: nonce
      }) do
    account_id = proccess_id_to_record(tx_account_id)

    {:ok,
     [
       account_id,
       nonce,
       name,
       name_salt,
       fee,
       ttl
     ], :name_claim_tx}
  end

  def process_tx_fields(%NamePreclaimTx{
        commitment_id: tx_commitment_id,
        fee: fee,
        ttl: ttl,
        account_id: tx_account_id,
        nonce: nonce
      }) do
    account_id = proccess_id_to_record(tx_account_id)
    commitment_id = proccess_id_to_record(tx_commitment_id)

    {:ok,
     [
       account_id,
       nonce,
       commitment_id,
       fee,
       ttl
     ], :name_preclaim_tx}
  end

  def process_tx_fields(%NameUpdateTx{
        name_id: tx_name_id,
        name_ttl: name_ttl,
        pointers: pointers,
        client_ttl: client_ttl,
        fee: fee,
        ttl: ttl,
        account_id: tx_account_id,
        nonce: nonce
      }) do
    account_id = proccess_id_to_record(tx_account_id)
    name_id = proccess_id_to_record(tx_name_id)

    {:ok,
     [
       account_id,
       nonce,
       name_id,
       name_ttl,
       pointers,
       client_ttl,
       fee,
       ttl
     ], :name_update_tx}
  end

  def process_tx_fields(%NameRevokeTx{
        name_id: tx_name_id,
        fee: fee,
        ttl: ttl,
        account_id: tx_account_id,
        nonce: nonce
      }) do
    account_id = proccess_id_to_record(tx_account_id)
    name_id = proccess_id_to_record(tx_name_id)

    {:ok,
     [
       account_id,
       nonce,
       name_id,
       fee,
       ttl
     ], :name_revoke_tx}
  end

  def process_tx_fields(%NameTransferTx{
        name_id: tx_name_id,
        recipient_id: tx_recipient_id,
        fee: fee,
        ttl: ttl,
        account_id: tx_account_id,
        nonce: nonce
      }) do
    account_id = proccess_id_to_record(tx_account_id)
    name_id = proccess_id_to_record(tx_name_id)
    recipient_id = proccess_id_to_record(tx_recipient_id)

    {:ok,
     [
       account_id,
       nonce,
       name_id,
       recipient_id,
       fee,
       ttl
     ], :name_transfer_tx}
  end

  def process_tx_fields(%ContractCreateTx{
        owner_id: tx_owner_id,
        nonce: nonce,
        code: code,
        abi_version: _abi_version,
        deposit: deposit,
        amount: amount,
        gas: gas,
        gas_price: gas_price,
        fee: fee,
        ttl: ttl,
        call_data: call_data
      }) do
    owner_id = proccess_id_to_record(tx_owner_id)

    {:ok,
     [
       owner_id,
       nonce,
       code,
       @ct_version,
       fee,
       ttl,
       deposit,
       amount,
       gas,
       gas_price,
       call_data
     ], :contract_create_tx}
  end

  def process_tx_fields(%ContractCallTx{
        caller_id: tx_caller_id,
        nonce: nonce,
        contract_id: tx_contract_id,
        abi_version: abi_version,
        fee: fee,
        ttl: ttl,
        amount: amount,
        gas: gas,
        gas_price: gas_price,
        call_data: call_data
      }) do
    caller_id = proccess_id_to_record(tx_caller_id)
    contract_id = proccess_id_to_record(tx_contract_id)

    {:ok,
     [
       caller_id,
       nonce,
       contract_id,
       abi_version,
       fee,
       ttl,
       amount,
       gas,
       gas_price,
       call_data
     ], :contract_call_tx}
  end

  def process_tx_fields(%ChannelCreateTx{
        initiator_id: initiator,
        initiator_amount: initiator_amount,
        responder_id: responder,
        responder_amount: responder_amount,
        channel_reserve: channel_reserve,
        lock_period: lock_period,
        ttl: ttl,
        fee: fee,
        delegate_ids: delegate_ids,
        state_hash: <<"st_", state_hash::binary>>,
        nonce: nonce
      }) do
    decoded_state_hash = Encoding.decode_base58c(state_hash)
    initiator_id = proccess_id_to_record(initiator)
    responder_id = proccess_id_to_record(responder)

    list_delegate_ids =
      for id <- delegate_ids do
        proccess_id_to_record(id)
      end

    {:ok,
     [
       initiator_id,
       initiator_amount,
       responder_id,
       responder_amount,
       channel_reserve,
       lock_period,
       ttl,
       fee,
       list_delegate_ids,
       decoded_state_hash,
       nonce
     ], :channel_create_tx}
  end

  def process_tx_fields(%ChannelCloseMutualTx{
        channel_id: channel,
        fee: fee,
        from_id: from,
        initiator_amount_final: initiator_amount_final,
        nonce: nonce,
        responder_amount_final: responder_amount_final,
        ttl: ttl
      }) do
    channel_id = proccess_id_to_record(channel)
    from_id = proccess_id_to_record(from)

    {:ok,
     [
       channel_id,
       from_id,
       initiator_amount_final,
       responder_amount_final,
       ttl,
       fee,
       nonce
     ], :channel_close_mutual_tx}
  end

  def process_tx_fields(%ChannelCloseSoloTx{
        channel_id: channel,
        fee: fee,
        from_id: from,
        nonce: nonce,
        payload: payload,
        poi: poi,
        ttl: ttl
      }) do
    channel_id = proccess_id_to_record(channel)
    from_id = proccess_id_to_record(from)

    {:ok,
     [
       channel_id,
       from_id,
       payload,
       # TODO: check if its needed to be preprocessed
       poi,
       ttl,
       fee,
       nonce
     ], :channel_close_solo_tx}
  end

  def process_tx_fields(%ChannelDepositTx{
        amount: amount,
        channel_id: channel,
        fee: fee,
        from_id: from,
        nonce: nonce,
        round: round,
        state_hash: <<"st_", state_hash::binary>>,
        ttl: ttl
      }) do
    decoded_state_hash = Encoding.decode_base58c(state_hash)
    channel_id = proccess_id_to_record(channel)
    from_id = proccess_id_to_record(from)

    {:ok,
     [
       channel_id,
       from_id,
       amount,
       ttl,
       fee,
       decoded_state_hash,
       round,
       nonce
     ], :channel_deposit_tx}
  end

  def process_tx_fields(%ChannelForceProgressTx{
        channel_id: channel,
        fee: fee,
        from_id: from,
        nonce: nonce,
        offchain_trees: offchain_trees,
        payload: payload,
        round: round,
        state_hash: <<"st_", state_hash::binary>>,
        ttl: ttl,
        update: update
      }) do
    decoded_state_hash = Encoding.decode_base58c(state_hash)
    channel_id = proccess_id_to_record(channel)
    from_id = proccess_id_to_record(from)

    {:ok,
     [
       channel_id,
       from_id,
       payload,
       round,
       update,
       decoded_state_hash,
       offchain_trees,
       ttl,
       fee,
       nonce
     ], :channel_force_progress_tx}
  end

  def process_tx_fields(%ChannelSettleTx{
        channel_id: channel,
        fee: fee,
        from_id: from,
        initiator_amount_final: initiator_amount_final,
        nonce: nonce,
        responder_amount_final: responder_amount_final,
        ttl: ttl
      }) do
    channel_id = proccess_id_to_record(channel)
    from_id = proccess_id_to_record(from)

    {:ok, [channel_id, from_id, initiator_amount_final, responder_amount_final, ttl, fee, nonce],
     :channel_settle_tx}
  end

  def process_tx_fields(%ChannelSlashTx{
        channel_id: channel,
        fee: fee,
        from_id: from,
        nonce: nonce,
        payload: payload,
        poi: poi,
        ttl: ttl
      }) do
    channel_id = proccess_id_to_record(channel)
    from_id = proccess_id_to_record(from)

    {:ok,
     [
       channel_id,
       from_id,
       payload,
       # TODO: check if its needed to be preprocessed
       poi,
       ttl,
       fee,
       nonce
     ], :channel_slash_tx}
  end

  def process_tx_fields(%ChannelSnapshotSoloTx{
        channel_id: channel,
        from_id: from,
        payload: payload,
        ttl: ttl,
        fee: fee,
        nonce: nonce
      }) do
    channel_id = proccess_id_to_record(channel)
    from_id = proccess_id_to_record(from)

    {:ok, [channel_id, from_id, payload, ttl, fee, nonce], :channel_snapshot_solo_tx}
  end

  def process_tx_fields(%ChannelWithdrawTx{
        channel_id: channel,
        to_id: to,
        amount: amount,
        ttl: ttl,
        fee: fee,
        nonce: nonce,
        state_hash: <<"st_", state_hash::binary>>,
        round: round
      }) do
    decoded_state_hash = Encoding.decode_base58c(state_hash)
    channel_id = proccess_id_to_record(channel)
    to_id = proccess_id_to_record(to)

    {:ok, [channel_id, to_id, amount, ttl, fee, decoded_state_hash, round, nonce],
     :channel_withdraw_tx}
  end

  def process_tx_fields(%{
        owner_id: owner_id,
        nonce: nonce,
        code: code,
        auth_fun: auth_fun,
        ct_version: ct_version,
        fee: fee,
        ttl: ttl,
        gas: gas,
        gas_price: gas_price,
        call_data: call_data
      }) do
    owner_id_record = proccess_id_to_record(owner_id)

    {:ok,
     [
       owner_id_record,
       nonce,
       code,
       auth_fun,
       ct_version,
       fee,
       ttl,
       gas,
       gas_price,
       call_data
     ], :ga_attach_tx}
  end

  def process_tx_fields(%{
        ga_id: ga_id,
        auth_data: auth_data,
        abi_version: abi_version,
        fee: fee,
        gas: gas,
        gas_price: gas_price,
        ttl: ttl,
        tx: tx
      }) do
    ga_id_record = proccess_id_to_record(ga_id)

    {:ok,
     [
       ga_id_record,
       auth_data,
       abi_version,
       fee,
       gas,
       gas_price,
       ttl,
       tx
     ], :ga_meta_tx}
  end

  def process_tx_fields(tx) do
    {:error, "Unknown or invalid tx: #{inspect(tx)}"}
  end

<<<<<<< HEAD
  def ttl_type_for_client(type) do
    case type do
      0 ->
        :relative

      1 ->
        :absolute
    end
  end

  defp proccess_id_to_record(tx_public_key) when is_binary(tx_public_key) do
    {type, public_key} =
      tx_public_key
=======
  defp proccess_id_to_record(id) when is_binary(id) do
    {type, binary_data} =
      id
>>>>>>> df88cd5f
      |> Keys.public_key_to_binary(:with_prefix)

    id =
      case type do
        "ak_" -> :account
        "ok_" -> :oracle
        "ct_" -> :contract
        "nm_" -> :name
        "cm_" -> :commitment
        "ch_" -> :channel
      end

    {:id, id, binary_data}
  end
end<|MERGE_RESOLUTION|>--- conflicted
+++ resolved
@@ -621,7 +621,6 @@
     {:error, "Unknown or invalid tx: #{inspect(tx)}"}
   end
 
-<<<<<<< HEAD
   def ttl_type_for_client(type) do
     case type do
       0 ->
@@ -632,14 +631,9 @@
     end
   end
 
-  defp proccess_id_to_record(tx_public_key) when is_binary(tx_public_key) do
-    {type, public_key} =
-      tx_public_key
-=======
   defp proccess_id_to_record(id) when is_binary(id) do
     {type, binary_data} =
       id
->>>>>>> df88cd5f
       |> Keys.public_key_to_binary(:with_prefix)
 
     id =
