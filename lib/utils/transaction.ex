--- conflicted
+++ resolved
@@ -9,12 +9,8 @@
   alias AeppSDK.Utils.{Encoding, Governance, Keys, Serialization}
 
   alias AeternityNode.Api.Account, as: AccountApi
-<<<<<<< HEAD
   alias AeternityNode.Api.Contract, as: ContractApi
-  alias AeppSDK.{Contract, Client, GeneralizedAccount}
-=======
   alias AeternityNode.Api.Transaction, as: TransactionApi
->>>>>>> 0375991d
 
   alias AeternityNode.Model.{
     Account,
@@ -649,7 +645,6 @@
     with {:ok, %Account{kind: "generalized", auth_fun: auth_fun, contract_id: contract_address}} <-
            AccountApi.get_account_by_pubkey(connection, public_key),
          :ok <- ensure_auth_opts(auth_opts),
-<<<<<<< HEAD
          {:ok, %{vm_version: vm_version, abi_version: abi_version}} <-
            ContractApi.get_contract(connection, contract_address),
          {:ok, calldata} =
@@ -685,43 +680,6 @@
                  )
                )
          } do
-=======
-         {:ok, calldata} <-
-           Contract.create_calldata(
-             Keyword.get(auth_opts, :auth_contract_source),
-             auth_fun,
-             Keyword.get(auth_opts, :auth_args)
-           ) do
-      serialized_tx = wrap_in_empty_signed_tx(tx)
-
-      meta_tx_dummy_fee = %{
-        ga_id: public_key,
-        auth_data: calldata,
-        abi_version: Contract.abi_version(),
-        fee: @dummy_fee,
-        gas: Keyword.get(auth_opts, :gas, GeneralizedAccount.default_gas()),
-        gas_price: Keyword.get(auth_opts, :gas_price, gas_price),
-        ttl: Keyword.get(auth_opts, :ttl, @default_ttl),
-        tx: serialized_tx
-      }
-
-      meta_tx = %{
-        meta_tx_dummy_fee
-        | fee:
-            Keyword.get(
-              auth_opts,
-              :fee,
-              calculate_fee(
-                tx,
-                @fortuna_height,
-                network_id,
-                @dummy_fee,
-                meta_tx_dummy_fee.gas_price
-              )
-            )
-      }
-
->>>>>>> 0375991d
       {:ok, [tx, meta_tx, []]}
     else
       {:ok, %Account{kind: "basic"}} ->
@@ -749,164 +707,6 @@
     |> Governance.state_gas(ttl)
   end
 
-<<<<<<< HEAD
-  defp try_post(
-         %Client{} = client,
-         tx,
-         auth_options,
-         _height,
-         signatures_list,
-         0
-       ) do
-    post(client, tx, auth_options, signatures_list)
-  end
-
-  defp try_post(
-         %Client{network_id: network_id, gas_price: gas_price} = client,
-         tx,
-         auth_options,
-         height,
-         signatures_list,
-         attempts
-       ) do
-    case post(client, tx, auth_options, signatures_list) do
-      {:ok, _} = response ->
-        response
-
-      {:error, "Invalid tx"} ->
-        try_post(
-          client,
-          %{tx | fee: calculate_fee(tx, height, network_id, @dummy_fee, gas_price)},
-          auth_options,
-          height,
-          signatures_list,
-          attempts - 1
-        )
-
-      {:error, _} = err ->
-        err
-    end
-  end
-
-  defp post(
-         %Client{
-           connection: connection,
-           keypair: %{secret: secret_key},
-           network_id: network_id
-         },
-         tx,
-         nil,
-         signatures_list
-       ) do
-    type = Map.get(tx, :__struct__, :no_type)
-    serialized_tx = Serialization.serialize(tx)
-
-    signature =
-      Keys.sign(
-        serialized_tx,
-        Keys.secret_key_to_binary(secret_key),
-        network_id
-      )
-
-    signed_tx_fields =
-      case signatures_list do
-        :no_channels -> [[signature], serialized_tx]
-        _ -> [signatures_list, serialized_tx]
-      end
-
-    serialized_signed_tx = Serialization.serialize(signed_tx_fields, :signed_tx)
-
-    encoded_signed_tx = Encoding.prefix_encode_base64("tx", serialized_signed_tx)
-
-    with {:ok, %PostTxResponse{tx_hash: tx_hash}} <-
-           TransactionApi.post_transaction(connection, %Tx{
-             tx: encoded_signed_tx
-           }),
-         {:ok, _} = response <- await_mining(connection, tx_hash, type) do
-      response
-    else
-      {:ok, %Error{reason: message}} ->
-        {:error, message}
-
-      {:error, _} = error ->
-        error
-    end
-  end
-
-  defp post(
-         %Client{
-           connection: connection,
-           keypair: %{public: public_key},
-           gas_price: gas_price,
-           network_id: network_id
-         },
-         tx,
-         auth_opts,
-         _signatures_list
-       ) do
-    tx = %{tx | nonce: 0}
-    type = Map.get(tx, :__struct__, :no_type)
-
-    with {:ok, %Account{kind: "generalized", auth_fun: auth_fun, contract_id: contract_address}} <-
-           AccountApi.get_account_by_pubkey(connection, public_key),
-         :ok <- ensure_auth_opts(auth_opts),
-         {:ok, %{vm_version: vm_version, abi_version: abi_version}} <-
-           ContractApi.get_contract(connection, contract_address),
-         {:ok, calldata} =
-           Contract.create_calldata(
-             Keyword.get(auth_opts, :auth_contract_source),
-             auth_fun,
-             Keyword.get(auth_opts, :auth_args),
-             Contract.get_vm(vm_version)
-           ),
-         serialized_tx = wrap_in_empty_signed_tx(tx),
-         meta_tx_dummy_fee = %{
-           ga_id: public_key,
-           auth_data: calldata,
-           abi_version: abi_version,
-           fee: @dummy_fee,
-           gas: Keyword.get(auth_opts, :gas, GeneralizedAccount.default_gas()),
-           gas_price: Keyword.get(auth_opts, :gas_price, gas_price),
-           ttl: Keyword.get(auth_opts, :ttl, @default_ttl),
-           tx: serialized_tx
-         },
-         meta_tx = %{
-           meta_tx_dummy_fee
-           | fee:
-               Keyword.get(
-                 auth_opts,
-                 :fee,
-                 calculate_fee(
-                   tx,
-                   @fortuna_height,
-                   network_id,
-                   @dummy_fee,
-                   meta_tx_dummy_fee.gas_price
-                 )
-               )
-         },
-         serialized_meta_tx = wrap_in_empty_signed_tx(meta_tx),
-         encoded_signed_tx = Encoding.prefix_encode_base64("tx", serialized_meta_tx),
-         {:ok, %PostTxResponse{tx_hash: tx_hash}} <-
-           TransactionApi.post_transaction(connection, %Tx{
-             tx: encoded_signed_tx
-           }),
-         {:ok, _} = response <- await_mining(connection, tx_hash, type) do
-      response
-    else
-      {:ok, %Account{kind: "basic"}} ->
-        {:error, "Account isn't generalized"}
-
-      {:ok, %Error{reason: message}} ->
-        {:error, message}
-
-      {:error, _} = error ->
-        error
-    end
-  end
-
-=======
->>>>>>> 0375991d
   defp wrap_in_empty_signed_tx(tx) do
     serialized_tx = Serialization.serialize(tx)
     signed_tx_fields = [[], serialized_tx]
