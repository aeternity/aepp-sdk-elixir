defmodule CoreChannelTest do
  use ExUnit.Case

<<<<<<< HEAD
  alias AeppSDK.Channel.OnChain, as: Channel
  alias AeppSDK.{Account, Client, GeneralizedAccount}
=======
  alias AeppSDK.{Account, Channel, Client, GeneralizedAccount}
>>>>>>> 018fe71b
  alias AeppSDK.Utils.{Encoding, Transaction}

  setup_all do
    client =
      Client.new(
        %{
          public: "ak_6A2vcm1Sz6aqJezkLCssUXcyZTX7X8D5UwbuS2fRJr9KkYpRU",
          secret:
            "a7a695f999b1872acb13d5b63a830a8ee060ba688a478a08c6e65dfad8a01cd70bb4ed7927f97b51e1bcb5e1340d12335b2a2b12c8bc5221d63c4bcb39d41e61"
        },
        "my_test",
        "http://localhost:3013/v2",
        "http://localhost:3113/v2"
      )

    client1 =
      Client.new(
        %{
          public: "ak_2qRMVEKj7CWXLsBz1wtWANLyq4xBTdvFMSXpcKvmXb8RySumiX",
          secret:
            "4ea197c1717de46debbd0ea35a24e28e473e98f5aa328bdbe389e82262b6c5ff1a3ad4ef3f2c48fad6c5719ae9e2c6107013165733c455c7b992927247e61d1"
        },
        "my_test",
        "http://localhost:3013/v2",
        "http://localhost:3113/v2"
      )

    client2 =
      Client.new(
        %{
          public: "ak_fvRLMDGGFUSNbQcokMyM3RmagHBFX2vmcaSAnB7UTkwvKnb9G",
          secret:
            "49cb5ce722e59df4c4ccc99ff168653c9f08a09dc1ffebbc48956c3bb2474d52585ffcdfb2f44a42e1cca0879fcbc2c3562a0bf04d50686d80050579ff204935"
        },
        "my_test",
        "http://localhost:3013/v2",
        "http://localhost:3113/v2"
      )

    client3 =
      Client.new(
        %{
          public: "ak_mexPLgurwPYLKgLBM885hwiobHnv4c12s5Gi3UuSPZDhYLrmx",
          secret:
            "cc86e9d5127fac3225b00c8c1ac552b31b64c4ed9545e36240aa54a7988f72256564ad224800dec63ae4f48cf23486a43862af660d7877d953027ddaccd68327"
        },
        "my_test",
        "http://localhost:3013/v2",
        "http://localhost:3113/v2"
      )

    client4 =
      Client.new(
        %{
          public: "ak_2B468wUNwgHtESYbaeQXZk36fUmndQKsG8aprstgqE6byL18M4",
          secret:
            "1ff1c56cf2679c044c52b8da67bd1b042fea415bf860e539b2cf407b252fb6349a85f286b60b8ee376be835925d6ac15b94c63b3d0ed9708fc62f9bbd1dde07b"
        },
        "my_test",
        "http://localhost:3013/v2",
        "http://localhost:3113/v2"
      )

    client5 =
      Client.new(
        %{
          public: "ak_GxXeeEKHfiK3f6qR8Rdt6ik1xYviC3z6SN3kMzKiUfQrjpz1B",
          secret:
            "40441c3007c712337f58919fe487def196f4de027bf14be542ce21f7707192c6243bb2e9296cfe273a0d0566dcc076f8f8eef0f60fd97682fe40e46db49e1e48"
        },
        "my_test",
        "http://localhost:3013/v2",
        "http://localhost:3113/v2"
      )

    client6 =
      Client.new(
        %{
          public: "ak_2QMwfcRqwxf1FFqdCYmkYrHbNBqJy1RKyTugEK2A5WtusbGa9w",
          secret:
            "19a5698cb636f81607b8ed55b3ae366712813f6f13e0f03b57211f7626ae2a62b8bd8302338dff66643c639c37ac60f810e43497526cd278a778b5d8a5175ce2"
        },
        "my_test",
        "http://localhost:3013/v2",
        "http://localhost:3113/v2"
      )

    client7 =
      Client.new(
        %{
          public: "ak_2EcM58EbynxZaiRvK9Ccis8y9bvAbvHRqoY83Zs4BrUs11a9Lm",
          secret:
            "461c34577692bb4353aaf9687f15afe5b60a68fa7e5cc872897548d0cf1b38eea299125ac1dd2ee55d20489d4ee67fa459fb0ded2ea0e343038dd5a32db42e31"
        },
        "my_test",
        "http://localhost:3013/v2",
        "http://localhost:3113/v2"
      )

    client8 =
      Client.new(
        %{
          public: "ak_7ZQ885tCvrFnPDfckds75SYVdNEaUX8XQaJ2k2gQZRy9Rwg7o",
          secret:
            "4d366d4024ff74c9f55965b6ab8b30f313e4b8e14e1507f225ef55b0511c6ff90ee460913d08e819815154bf37b2478b7563fad8489d03ce4ad547cda0fa1534"
        },
        "my_test",
        "http://localhost:3013/v2",
        "http://localhost:3113/v2"
      )

    client9 =
      Client.new(
        %{
          public: "ak_UNqFo8p82KNCHg8mvs3XATtNQoaS6LKq61tYY1MA7fERmgiTY",
          secret:
            "c50ba51d801734372462c14313536c908ea94cbdc342e48f34063e28f9f406593e2957cc5b8b024bf597b6f591109fe6ac97eb3e7708ca5861b544a3cfa8c501"
        },
        "my_test",
        "http://localhost:3013/v2",
        "http://localhost:3113/v2"
      )

    source_code = "contract Authorization =

        entrypoint auth(auth_value : bool) =
          auth_value"
    auth = [auth_contract_source: source_code, auth_args: ["true"], fee: 100_000_000_000]

    [
      client: client,
      client1: client1,
      client2: client2,
      client3: client3,
      client4: client4,
      client5: client5,
      client6: client6,
      client7: client7,
      client8: client8,
      client9: client9,
      auth: auth,
      source_code: source_code
    ]
  end

  @tag :travis_test
  test "create, deposit, withdraw and close_mutual channel", setup_data do
    %{client: client, client1: client1} = setup_data

    assert match?(
             {:ok, _},
             Account.spend(
               client,
               client1.keypair.public,
               10_000_000_000_000
             )
           )

    assert {:ok, [create_tx, create_sig]} =
             Channel.create(
               client,
               1_000,
               client1.keypair.public,
               1_000,
               1_000,
               1_000,
               100,
               Encoding.prefix_encode_base58c("st", <<0::256>>)
             )

    assert {:ok, [^create_tx, create_sig1]} = Transaction.sign_tx(create_tx, client1)

    assert {:ok, %{channel_id: channel_id}} =
             Channel.post(client, create_tx, signatures_list: [create_sig, create_sig1])

    assert {:ok, %{channel_amount: channel_amount, id: ^channel_id}} =
             Channel.get_by_pubkey(client, channel_id)

    assert match?(2_000, channel_amount)

    assert {:ok, [deposit_tx, deposit_sig]} =
             Channel.deposit(
               setup_data.client,
               1_000_000_000_000,
               channel_id,
               2,
               Encoding.prefix_encode_base58c("st", <<0::256>>)
             )

    assert {:ok, [^deposit_tx, deposit_sig1]} = Transaction.sign_tx(deposit_tx, client1)

    assert match?(
             {:ok, _},
             Channel.post(client, deposit_tx, signatures_list: [deposit_sig, deposit_sig1])
           )

    assert {:ok, %{channel_amount: channel_amount, id: ^channel_id}} =
             Channel.get_by_pubkey(client, channel_id)

    assert match?(1_000_000_002_000, channel_amount)

    assert {:ok, [withdraw_tx, withdraw_sig]} =
             Channel.withdraw(
               client,
               channel_id,
               client.keypair.public,
               2_000,
               Encoding.prefix_encode_base58c("st", <<0::256>>),
               3
             )

    assert {:ok, [^withdraw_tx, withdraw_sig1]} = Transaction.sign_tx(withdraw_tx, client1)

    assert match?(
             {:ok, _},
             Channel.post(client, withdraw_tx, signatures_list: [withdraw_sig, withdraw_sig1])
           )

    assert {:ok, %{channel_amount: channel_amount, id: ^channel_id}} =
             Channel.get_by_pubkey(client, channel_id)

    assert match?(1_000_000_000_000, channel_amount)

    assert {:ok, [close_mutual_tx, close_mutual_sig]} =
             Channel.close_mutual(client, channel_id, 70_000, 0)

    assert {:ok, [^close_mutual_tx, close_mutual_sig1]} =
             Transaction.sign_tx(close_mutual_tx, client1)

    assert match?(
             {:ok, _},
             Channel.post(client, close_mutual_tx,
               signatures_list: [close_mutual_sig, close_mutual_sig1]
             )
           )

    assert match?(
             {:ok, %{reason: "Channel not found"}},
             Channel.get_by_pubkey(client, channel_id)
           )
  end

  @tag :travis_test
  test "Channel workflow with generalized accounts", setup_data do
    %{client: client, client2: client2, client3: client3, auth: auth, source_code: source_code} =
      setup_data

    assert match?(
             {:ok, _},
             Account.spend(
               client,
               client2.keypair.public,
               1_000_000_000_000_000_000
             )
           )

    assert match?(
             {:ok, _},
             Account.spend(
               client,
               client3.keypair.public,
               1_000_000_000_000_000_000
             )
           )

    GeneralizedAccount.attach(client2, source_code, "auth", [])
    GeneralizedAccount.attach(client3, source_code, "auth", [])

    assert {:ok, [tx, create_meta_tx, []]} =
             Channel.create(
               client2,
               1_000,
               client3.keypair.public,
               1_000,
               1_000,
               1_000,
               100,
               Encoding.prefix_encode_base58c("st", <<0::256>>),
               auth: auth
             )

    assert {:ok, [^tx, create_meta_tx1, []]} = Transaction.sign_tx(tx, client3, auth)

    assert {:ok, %{channel_id: channel_id}} =
             Channel.post(client2, create_meta_tx, inner_tx: create_meta_tx1, tx: tx)

    assert {:ok, %{id: ^channel_id}} = Channel.get_by_pubkey(client2, channel_id)

    {:ok, %{round: round}} = Channel.get_by_pubkey(client2, channel_id)
    next_round = round + 1

    assert {:ok, [deposit_tx, deposit_meta_tx, deposit_sig]} =
             Channel.deposit(
               client2,
               100_000_000_000,
               channel_id,
               next_round,
               Encoding.prefix_encode_base58c("st", <<0::256>>),
               auth: auth
             )

    assert {:ok, [^deposit_tx, deposit_meta_tx1, deposit_sig1]} =
             Transaction.sign_tx(deposit_tx, client3, auth)

    assert {:ok, _} =
             Channel.post(client2, deposit_meta_tx,
               inner_tx: deposit_meta_tx1,
               tx: deposit_tx
             )

<<<<<<< HEAD
    {:ok, %{round: round}} = Channel.get_by_pubkey(client2, channel_id)
    next_round = round + 1
=======
    {:ok, %{round: round_}} = Channel.get_by_pubkey(client2, channel_id)
    next_round_ = round_ + 1
>>>>>>> 018fe71b

    assert {:ok, [withdraw_tx, withdraw_meta_tx, withdraw_sig]} =
             Channel.withdraw(
               client2,
               channel_id,
               client2.keypair.public,
<<<<<<< HEAD
               2000,
               Encoding.prefix_encode_base58c("st", <<0::256>>),
               next_round,
=======
               2_000,
               Encoding.prefix_encode_base58c("st", <<0::256>>),
               next_round_,
>>>>>>> 018fe71b
               auth: auth
             )

    assert {:ok, [^withdraw_tx, withdraw_meta_tx1, withdraw_sig1]} =
             Transaction.sign_tx(withdraw_tx, client3, auth)

    assert {:ok, _} =
             Channel.post(client2, withdraw_meta_tx,
               inner_tx: withdraw_meta_tx1,
               tx: withdraw_tx
             )

    assert {:ok, [close_mutual_tx, close_mutual_meta_tx, close_mutual_sig]} =
<<<<<<< HEAD
             Channel.close_mutual(client2, channel_id, 1000, 1000, auth: auth)
=======
             Channel.close_mutual(client2, channel_id, 1_000, 1_000, auth: auth)
>>>>>>> 018fe71b

    assert {:ok, [^close_mutual_tx, close_mutual_meta_tx1, close_mutual_sig1]} =
             Transaction.sign_tx(close_mutual_tx, client3, auth)

    assert {:ok, _} =
             Channel.post(client2, close_mutual_meta_tx,
               inner_tx: close_mutual_meta_tx1,
               tx: close_mutual_tx
             )
  end

  @tag :travis_test
  test "Channel workflow with initiator basic and responder generalized accounts", setup_data do
    %{client: client, client2: client2, auth: auth, source_code: source_code} = setup_data

    assert match?(
             {:ok, _},
             Account.spend(
               client,
               client2.keypair.public,
               1_000_000_000_000_000_000
             )
           )

    GeneralizedAccount.attach(client2, source_code, "auth", [])

    assert {:ok, [tx, sig]} =
             Channel.create(
               client,
               1_000,
               client2.keypair.public,
               1_000,
               1_000,
               1_000,
               100,
               Encoding.prefix_encode_base58c("st", <<0::256>>)
             )

    assert {:ok, [^tx, create_meta_tx, []]} = Transaction.sign_tx(tx, client2, auth)

    assert {:ok, %{channel_id: channel_id}} =
             Channel.post(client, create_meta_tx, signatures_list: [sig], inner_tx: tx)

    assert {:ok, %{id: ^channel_id, round: round}} = Channel.get_by_pubkey(client, channel_id)

    next_round = round + 1

    assert {:ok, [deposit_tx, deposit_sig]} =
             Channel.deposit(
               client,
               100_000_000_000,
               channel_id,
               next_round,
               Encoding.prefix_encode_base58c("st", <<0::256>>)
             )

    assert {:ok, [^deposit_tx, deposit_meta_tx, []]} =
             Transaction.sign_tx(deposit_tx, client2, auth)

    assert {:ok, _} =
             Channel.post(client, deposit_meta_tx,
               signatures_list: [deposit_sig],
               inner_tx: deposit_tx
             )

<<<<<<< HEAD
    {:ok, %{round: round}} = Channel.get_by_pubkey(client, channel_id)
    next_round = round + 1
=======
    {:ok, %{round: round_}} = Channel.get_by_pubkey(client, channel_id)
    next_round_ = round_ + 1
>>>>>>> 018fe71b

    assert {:ok, [withdraw_tx, withdraw_sig]} =
             Channel.withdraw(
               client,
               channel_id,
               client2.keypair.public,
<<<<<<< HEAD
               2000,
               Encoding.prefix_encode_base58c("st", <<0::256>>),
               next_round
=======
               2_000,
               Encoding.prefix_encode_base58c("st", <<0::256>>),
               next_round_
>>>>>>> 018fe71b
             )

    assert {:ok, [^withdraw_tx, withdraw_meta_tx, []]} =
             Transaction.sign_tx(withdraw_tx, client2, auth)

    assert {:ok, _} =
             Channel.post(client, withdraw_meta_tx,
               signatures_list: [withdraw_sig],
               inner_tx: withdraw_tx
             )

    assert {:ok, [close_mutual_tx, close_mutual_sig]} =
             Channel.close_mutual(client, channel_id, 1000, 1000)

    assert {:ok, [^close_mutual_tx, close_mutual_meta_tx, []]} =
             Transaction.sign_tx(close_mutual_tx, client2, auth)

    assert {:ok, _} =
             Channel.post(client, close_mutual_meta_tx,
               signatures_list: [close_mutual_sig],
               inner_tx: close_mutual_tx
             )
  end

  @tag :travis_test
  test "Channel workflow with initiator generalized and responder basic accounts", setup_data do
    %{client: client, client2: client2, auth: auth, source_code: source_code} = setup_data

    assert match?(
             {:ok, _},
             Account.spend(
               client,
               client2.keypair.public,
               1_000_000_000_000_000_000
             )
           )

    GeneralizedAccount.attach(client2, source_code, "auth", [])

    assert {:ok, [tx, create_meta_tx, []]} =
             Channel.create(
               client2,
               1_000,
               client.keypair.public,
               1_000,
               1_000,
               1_000,
               100,
               Encoding.prefix_encode_base58c("st", <<0::256>>),
               auth: auth
             )

    assert {:ok, [^tx, create_sig]} = Transaction.sign_tx(tx, client)

    assert {:ok, %{channel_id: channel_id}} =
             Channel.post(client2, create_meta_tx,
               signatures_list: [create_sig],
               inner_tx: tx
             )

    assert {:ok, %{id: ^channel_id, round: round}} = Channel.get_by_pubkey(client, channel_id)

    next_round = round + 1

    assert {:ok, [deposit_tx, deposit_meta_tx, []]} =
             Channel.deposit(
               client2,
               100_000_000_000,
               channel_id,
               next_round,
               Encoding.prefix_encode_base58c("st", <<0::256>>),
               auth: auth
             )

    assert {:ok, [^deposit_tx, deposit_sig]} = Transaction.sign_tx(deposit_tx, client)

    assert {:ok, _} =
             Channel.post(client2, deposit_meta_tx,
               signatures_list: [deposit_sig],
               inner_tx: deposit_tx
             )

<<<<<<< HEAD
    {:ok, %{round: round}} = Channel.get_by_pubkey(client, channel_id)
    next_round = round + 1
=======
    {:ok, %{round: round_}} = Channel.get_by_pubkey(client, channel_id)
    next_round_ = round_ + 1
>>>>>>> 018fe71b

    assert {:ok, [withdraw_tx, withdraw_meta_tx, []]} =
             Channel.withdraw(
               client2,
               channel_id,
               client.keypair.public,
<<<<<<< HEAD
               2000,
               Encoding.prefix_encode_base58c("st", <<0::256>>),
               next_round,
=======
               2_000,
               Encoding.prefix_encode_base58c("st", <<0::256>>),
               next_round_,
>>>>>>> 018fe71b
               auth: auth
             )

    assert {:ok, [^withdraw_tx, withdraw_sig]} = Transaction.sign_tx(withdraw_tx, client)

    assert {:ok, _} =
             Channel.post(client2, withdraw_meta_tx,
               signatures_list: [withdraw_sig],
               inner_tx: withdraw_tx
             )

    assert {:ok, [close_mutual_tx, close_mutual_meta_tx, []]} =
             Channel.close_mutual(client2, channel_id, 1000, 1000, auth: auth)

    assert {:ok, [^close_mutual_tx, close_mutual_sig]} =
             Transaction.sign_tx(close_mutual_tx, client)

    assert {:ok, _} =
             Channel.post(client2, close_mutual_meta_tx,
               signatures_list: [close_mutual_sig],
               inner_tx: close_mutual_tx
             )
  end

  @tag :travis_test
  test "create channel, close_solo, slash and settle", setup_data do
    %{client: client, client4: client4, client5: client5} = setup_data
    initiator_amt = 30_000_000_000
    responder_amt = 70_000_000_000

    assert match?(
             {:ok, _},
             Account.spend(
               client,
               client4.keypair.public,
               1_000_000_000_000_000
             )
           )

    assert match?(
             {:ok, _},
             Account.spend(
               client,
               client5.keypair.public,
               1_000_000_000_000_000
             )
           )

    # Create channel
    assert {:ok, [create_tx, create_sig]} =
             Channel.create(
               client4,
               initiator_amt,
               client5.keypair.public,
               responder_amt,
               1,
               20,
               10,
               Encoding.prefix_encode_base58c(
                 "st",
                 <<104, 40, 209, 191, 182, 107, 186, 113, 55, 214, 98, 133, 46, 166, 249, 5, 206,
                   185, 30, 65, 61, 161, 194, 140, 93, 163, 214, 28, 44, 126, 144, 107>>
               )
             )

    assert {:ok, [^create_tx, create_sig1]} = Transaction.sign_tx(create_tx, client5)

    assert {:ok, %{channel_id: channel_id}} =
             Channel.post(client4, create_tx, signatures_list: [create_sig, create_sig1])

    # Close solo tx
    assert {:ok, _} =
             Channel.close_solo(
               client4,
               channel_id,
               <<>>,
               accounts:
                 {<<192, 111, 88, 20, 45, 33, 69, 2, 151, 130, 233, 71, 11, 221, 101, 184, 167,
                    123, 74, 128, 115, 113, 34, 233, 205, 57, 169, 234, 11, 204, 54, 240>>,
                  %{
                    cache:
                      {3,
                       {<<192, 111, 88, 20, 45, 33, 69, 2, 151, 130, 233, 71, 11, 221, 101, 184,
                          167, 123, 74, 128, 115, 113, 34, 233, 205, 57, 169, 234, 11, 204, 54,
                          240>>,
                        [
                          <<>>,
                          <<>>,
                          <<181, 54, 180, 239, 130, 16, 187, 166, 170, 125, 75, 101, 25, 218, 209,
                            128, 212, 56, 75, 225, 21, 47, 4, 89, 95, 58, 5, 165, 128, 110, 47,
                            30>>,
                          <<>>,
                          <<>>,
                          <<>>,
                          <<>>,
                          <<>>,
                          <<>>,
                          <<7, 136, 134, 164, 145, 33, 39, 79, 153, 107, 203, 149, 176, 234, 74,
                            118, 68, 253, 71, 192, 23, 88, 107, 255, 169, 105, 39, 183, 41, 43,
                            112, 176>>,
                          <<>>,
                          <<>>,
                          <<>>,
                          <<>>,
                          <<>>,
                          <<>>,
                          <<>>
                        ],
                        {<<7, 136, 134, 164, 145, 33, 39, 79, 153, 107, 203, 149, 176, 234, 74,
                           118, 68, 253, 71, 192, 23, 88, 107, 255, 169, 105, 39, 183, 41, 43,
                           112, 176>>,
                         [
                           <<58, 133, 242, 134, 182, 11, 142, 227, 118, 190, 131, 89, 37, 214,
                             172, 21, 185, 76, 99, 179, 208, 237, 151, 8, 252, 98, 249, 187, 209,
                             221, 224, 123>>,
                           <<201, 10, 1, 0, 133, 6, 252, 35, 172, 0>>
                         ], nil,
                         {<<181, 54, 180, 239, 130, 16, 187, 166, 170, 125, 75, 101, 25, 218, 209,
                            128, 212, 56, 75, 225, 21, 47, 4, 89, 95, 58, 5, 165, 128, 110, 47,
                            30>>,
                          [
                            <<52, 59, 178, 233, 41, 108, 254, 39, 58, 13, 5, 102, 220, 192, 118,
                              248, 248, 238, 240, 246, 15, 217, 118, 130, 254, 64, 228, 109, 180,
                              158, 30, 72>>,
                            <<201, 10, 1, 0, 133, 16, 76, 83, 60, 0>>
                          ], nil, nil}}, nil}}
                  }}
             )

    # Slash tx
    assert {:ok, _} =
             Channel.slash(
               client4,
               channel_id,
               <<248, 211, 11, 1, 248, 132, 184, 64, 103, 143, 97, 54, 143, 62, 96, 188, 175, 138,
                 69, 94, 189, 154, 187, 232, 24, 124, 227, 118, 222, 228, 194, 201, 138, 30, 163,
                 139, 234, 56, 102, 49, 147, 29, 134, 97, 135, 69, 62, 62, 89, 133, 45, 99, 164,
                 238, 174, 83, 132, 129, 253, 64, 92, 8, 33, 203, 46, 197, 115, 87, 191, 250, 221,
                 0, 184, 64, 218, 115, 120, 42, 135, 32, 185, 172, 64, 147, 81, 28, 252, 62, 61,
                 174, 23, 187, 214, 191, 235, 45, 229, 160, 92, 36, 8, 248, 130, 109, 163, 27, 57,
                 181, 80, 131, 182, 231, 33, 13, 76, 193, 217, 176, 176, 134, 228, 122, 52, 81,
                 237, 128, 105, 191, 57, 99, 140, 104, 242, 118, 170, 157, 214, 6, 184, 73, 248,
                 71, 57, 1, 161, 6, 79, 170, 117, 156, 23, 1, 16, 54, 197, 235, 149, 116, 88, 255,
                 224, 120, 70, 14, 30, 170, 25, 182, 198, 157, 53, 41, 226, 230, 204, 75, 170,
                 223, 3, 192, 160, 104, 40, 209, 191, 182, 107, 186, 113, 55, 214, 98, 133, 46,
                 166, 249, 5, 206, 185, 30, 65, 61, 161, 194, 140, 93, 163, 214, 28, 44, 126, 144,
                 107>>,
               accounts:
                 {<<192, 111, 88, 20, 45, 33, 69, 2, 151, 130, 233, 71, 11, 221, 101, 184, 167,
                    123, 74, 128, 115, 113, 34, 233, 205, 57, 169, 234, 11, 204, 54, 240>>,
                  %{
                    cache:
                      {3,
                       {<<192, 111, 88, 20, 45, 33, 69, 2, 151, 130, 233, 71, 11, 221, 101, 184,
                          167, 123, 74, 128, 115, 113, 34, 233, 205, 57, 169, 234, 11, 204, 54,
                          240>>,
                        [
                          <<>>,
                          <<>>,
                          <<181, 54, 180, 239, 130, 16, 187, 166, 170, 125, 75, 101, 25, 218, 209,
                            128, 212, 56, 75, 225, 21, 47, 4, 89, 95, 58, 5, 165, 128, 110, 47,
                            30>>,
                          <<>>,
                          <<>>,
                          <<>>,
                          <<>>,
                          <<>>,
                          <<>>,
                          <<7, 136, 134, 164, 145, 33, 39, 79, 153, 107, 203, 149, 176, 234, 74,
                            118, 68, 253, 71, 192, 23, 88, 107, 255, 169, 105, 39, 183, 41, 43,
                            112, 176>>,
                          <<>>,
                          <<>>,
                          <<>>,
                          <<>>,
                          <<>>,
                          <<>>,
                          <<>>
                        ],
                        {<<7, 136, 134, 164, 145, 33, 39, 79, 153, 107, 203, 149, 176, 234, 74,
                           118, 68, 253, 71, 192, 23, 88, 107, 255, 169, 105, 39, 183, 41, 43,
                           112, 176>>,
                         [
                           <<58, 133, 242, 134, 182, 11, 142, 227, 118, 190, 131, 89, 37, 214,
                             172, 21, 185, 76, 99, 179, 208, 237, 151, 8, 252, 98, 249, 187, 209,
                             221, 224, 123>>,
                           <<201, 10, 1, 0, 133, 6, 252, 35, 172, 0>>
                         ], nil,
                         {<<181, 54, 180, 239, 130, 16, 187, 166, 170, 125, 75, 101, 25, 218, 209,
                            128, 212, 56, 75, 225, 21, 47, 4, 89, 95, 58, 5, 165, 128, 110, 47,
                            30>>,
                          [
                            <<52, 59, 178, 233, 41, 108, 254, 39, 58, 13, 5, 102, 220, 192, 118,
                              248, 248, 238, 240, 246, 15, 217, 118, 130, 254, 64, 228, 109, 180,
                              158, 30, 72>>,
                            <<201, 10, 1, 0, 133, 16, 76, 83, 60, 0>>
                          ], nil, nil}}, nil}}
                  }}
             )

    Process.sleep(100)
    # Settle tx
    assert {:ok, _} = Channel.settle(client4, channel_id, initiator_amt, responder_amt)

    assert match?(
             {:ok, %{reason: "Channel not found"}},
             Channel.get_by_pubkey(client4, channel_id)
           )
  end

  @tag :travis_test
  test "create channel, snapshot", setup_data do
    %{client: client, client6: client6, client7: client7} = setup_data

    initiator_amt = 30_000_000_000
    responder_amt = 70_000_000_000

    assert match?(
             {:ok, _},
             Account.spend(
               client,
               client6.keypair.public,
               1_000_000_000_000_000
             )
           )

    assert match?(
             {:ok, _},
             Account.spend(
               client,
               client7.keypair.public,
               1_000_000_000_000_000
             )
           )

    # Create channel
    assert {:ok, [create_tx, create_sig]} =
             Channel.create(
               client6,
               initiator_amt,
               client7.keypair.public,
               responder_amt,
               1,
               20,
               10,
               Encoding.prefix_encode_base58c(
                 "st",
                 <<104, 40, 209, 191, 182, 107, 186, 113, 55, 214, 98, 133, 46, 166, 249, 5, 206,
                   185, 30, 65, 61, 161, 194, 140, 93, 163, 214, 28, 44, 126, 144, 107>>
               )
             )

    assert {:ok, [^create_tx, create_sig1]} = Transaction.sign_tx(create_tx, client7)

    assert {:ok, %{channel_id: channel_id}} =
             Channel.post(client6, create_tx, signatures_list: [create_sig, create_sig1])

    {:ok, %{state_hash: state_hash_create}} = Channel.get_by_pubkey(client6, channel_id)

    assert {:ok, _} =
             Channel.snapshot_solo(
               client6,
               channel_id,
               <<248, 211, 11, 1, 248, 132, 184, 64, 189, 85, 177, 158, 63, 228, 58, 49, 130, 243,
                 140, 226, 243, 148, 27, 45, 181, 131, 160, 118, 17, 83, 57, 252, 79, 125, 17, 66,
                 24, 141, 36, 201, 246, 103, 197, 220, 243, 55, 208, 220, 242, 184, 218, 232, 239,
                 180, 68, 197, 198, 67, 148, 46, 244, 215, 183, 104, 6, 116, 105, 147, 163, 30,
                 71, 8, 184, 64, 56, 168, 162, 166, 91, 36, 180, 37, 49, 220, 215, 99, 239, 45,
                 121, 175, 128, 207, 45, 52, 168, 149, 50, 107, 38, 226, 64, 63, 54, 236, 238,
                 150, 104, 159, 232, 14, 24, 134, 12, 33, 108, 232, 158, 222, 210, 242, 63, 78,
                 134, 146, 242, 211, 11, 122, 230, 252, 254, 103, 150, 139, 88, 80, 47, 6, 184,
                 73, 248, 71, 57, 1, 161, 6, 76, 31, 36, 226, 145, 19, 154, 231, 247, 12, 200,
                 250, 255, 20, 63, 23, 196, 86, 255, 190, 186, 6, 111, 186, 119, 166, 86, 126, 7,
                 231, 197, 244, 43, 192, 160, 0, 0, 0, 0, 0, 0, 0, 0, 0, 0, 0, 0, 0, 0, 0, 0, 0,
                 0, 0, 0, 0, 0, 0, 0, 0, 0, 0, 0, 0, 0, 0, 43>>
             )

    {:ok, %{state_hash: state_hash_snapshot}} = Channel.get_by_pubkey(client6, channel_id)
    assert state_hash_create != state_hash_snapshot
  end
end<|MERGE_RESOLUTION|>--- conflicted
+++ resolved
@@ -1,12 +1,8 @@
 defmodule CoreChannelTest do
   use ExUnit.Case
 
-<<<<<<< HEAD
+  alias AeppSDK.{Account, Channel, Client, GeneralizedAccount}
   alias AeppSDK.Channel.OnChain, as: Channel
-  alias AeppSDK.{Account, Client, GeneralizedAccount}
-=======
-  alias AeppSDK.{Account, Channel, Client, GeneralizedAccount}
->>>>>>> 018fe71b
   alias AeppSDK.Utils.{Encoding, Transaction}
 
   setup_all do
@@ -317,28 +313,17 @@
                tx: deposit_tx
              )
 
-<<<<<<< HEAD
-    {:ok, %{round: round}} = Channel.get_by_pubkey(client2, channel_id)
-    next_round = round + 1
-=======
     {:ok, %{round: round_}} = Channel.get_by_pubkey(client2, channel_id)
     next_round_ = round_ + 1
->>>>>>> 018fe71b
 
     assert {:ok, [withdraw_tx, withdraw_meta_tx, withdraw_sig]} =
              Channel.withdraw(
                client2,
                channel_id,
                client2.keypair.public,
-<<<<<<< HEAD
-               2000,
-               Encoding.prefix_encode_base58c("st", <<0::256>>),
-               next_round,
-=======
                2_000,
                Encoding.prefix_encode_base58c("st", <<0::256>>),
                next_round_,
->>>>>>> 018fe71b
                auth: auth
              )
 
@@ -352,11 +337,7 @@
              )
 
     assert {:ok, [close_mutual_tx, close_mutual_meta_tx, close_mutual_sig]} =
-<<<<<<< HEAD
-             Channel.close_mutual(client2, channel_id, 1000, 1000, auth: auth)
-=======
              Channel.close_mutual(client2, channel_id, 1_000, 1_000, auth: auth)
->>>>>>> 018fe71b
 
     assert {:ok, [^close_mutual_tx, close_mutual_meta_tx1, close_mutual_sig1]} =
              Transaction.sign_tx(close_mutual_tx, client3, auth)
@@ -422,28 +403,17 @@
                inner_tx: deposit_tx
              )
 
-<<<<<<< HEAD
-    {:ok, %{round: round}} = Channel.get_by_pubkey(client, channel_id)
-    next_round = round + 1
-=======
     {:ok, %{round: round_}} = Channel.get_by_pubkey(client, channel_id)
     next_round_ = round_ + 1
->>>>>>> 018fe71b
 
     assert {:ok, [withdraw_tx, withdraw_sig]} =
              Channel.withdraw(
                client,
                channel_id,
                client2.keypair.public,
-<<<<<<< HEAD
-               2000,
-               Encoding.prefix_encode_base58c("st", <<0::256>>),
-               next_round
-=======
                2_000,
                Encoding.prefix_encode_base58c("st", <<0::256>>),
                next_round_
->>>>>>> 018fe71b
              )
 
     assert {:ok, [^withdraw_tx, withdraw_meta_tx, []]} =
@@ -526,28 +496,17 @@
                inner_tx: deposit_tx
              )
 
-<<<<<<< HEAD
-    {:ok, %{round: round}} = Channel.get_by_pubkey(client, channel_id)
-    next_round = round + 1
-=======
     {:ok, %{round: round_}} = Channel.get_by_pubkey(client, channel_id)
     next_round_ = round_ + 1
->>>>>>> 018fe71b
 
     assert {:ok, [withdraw_tx, withdraw_meta_tx, []]} =
              Channel.withdraw(
                client2,
                channel_id,
                client.keypair.public,
-<<<<<<< HEAD
-               2000,
-               Encoding.prefix_encode_base58c("st", <<0::256>>),
-               next_round,
-=======
                2_000,
                Encoding.prefix_encode_base58c("st", <<0::256>>),
                next_round_,
->>>>>>> 018fe71b
                auth: auth
              )
 
