--- conflicted
+++ resolved
@@ -17,20 +17,17 @@
       )
 
     source_code = "contract Identity =
-        datatype event = SomeEvent(indexed int, string)
+      datatype event =
+        SomeEvent(bool, bits, bytes(8))
+        | AnotherEvent(address, oracle(int, int), oracle_query(int, int))
 
-        type state = ()
+      type state = ()
 
-<<<<<<< HEAD
-        function emit_event() = Chain.event(SomeEvent(10, \"Some data\"))"
-=======
-        entrypoint init(x : int) =
-          { number = x }
-
-        entrypoint add_to_number(x : int) =
-          Chain.event(AddedNumberEvent(x, \"Added a number\"))
-          state.number + x"
->>>>>>> a78faf27
+      entrypoint emit_event() =
+        Chain.event(SomeEvent(true, Bits.all, #123456789abcdef))
+        Chain.event(AnotherEvent(ak_2bKhoFWgQ9os4x8CaeDTHZRGzUcSwcXYUrM12gZHKTdyreGRgG,
+          ok_2YNyxd6TRJPNrTcEDCe9ra59SVUdp9FR9qWC5msKZWYD9bP9z5,
+          oq_2oRvyowJuJnEkxy58Ckkw77XfWJrmRgmGaLzhdqb67SKEL1gPY))"
     [client: client, source_code: source_code]
   end
 
@@ -54,6 +51,7 @@
 
     Listener.subscribe_for_contract_events(setup_data.client, self(), ct_address)
     Listener.subscribe_for_contract_events(setup_data.client, self(), ct_address, "SomeEvent")
+    Listener.subscribe_for_contract_events(setup_data.client, self(), ct_address, "AnotherEvent")
 
     {:ok, %{return_type: "ok"}} =
       Contract.call(
@@ -75,7 +73,7 @@
 
     # receive one of each of the events that we've subscribed to,
     # we don't know the order in which the messages have been sent
-    Enum.each(0..8, fn _ ->
+    Enum.each(0..9, fn _ ->
       receive_and_check_message(public_key, setup_data.client, ct_address)
     end)
 
@@ -111,7 +109,11 @@
            [
              %{
                address: ^contract_address,
-               data: "Some data"
+               data: ""
+             },
+             %{
+               address: ^contract_address,
+               data: ""
              }
            ]} ->
             :ok
@@ -120,7 +122,28 @@
            [
              %{
                address: ^contract_address,
-               data: "Some data"
+               data: "",
+               topics: [
+                 "SomeEvent",
+                 true,
+                 115_792_089_237_316_195_423_570_985_008_687_907_853_269_984_665_640_564_039_457_584_007_913_129_639_935,
+                 81_985_529_216_486_895
+               ]
+             }
+           ]} ->
+            :ok
+
+          {:contract_events, "AnotherEvent",
+           [
+             %{
+               address: ^contract_address,
+               data: "",
+               topics: [
+                 "AnotherEvent",
+                 "ak_2bKhoFWgQ9os4x8CaeDTHZRGzUcSwcXYUrM12gZHKTdyreGRgG",
+                 "ok_2YNyxd6TRJPNrTcEDCe9ra59SVUdp9FR9qWC5msKZWYD9bP9z5",
+                 "oq_2oRvyowJuJnEkxy58Ckkw77XfWJrmRgmGaLzhdqb67SKEL1gPY"
+               ]
              }
            ]} ->
             :ok
