--- conflicted
+++ resolved
@@ -1,11 +1,7 @@
 defmodule CoreListenerTest do
   use ExUnit.Case
 
-<<<<<<< HEAD
-  alias Core.{Client, Listener, Account, Contract, Chain}
-=======
-  alias AeppSDK.{Client, Listener, Account}
->>>>>>> 0dee2dd8
+  alias AeppSDK.{Client, Listener, Account, Chain, Contract}
 
   setup_all do
     client =
@@ -35,11 +31,7 @@
   end
 
   test "start listener, receive messages", setup_data do
-<<<<<<< HEAD
     {:ok, %{peer_pubkey: peer_pubkey}} = Chain.get_node_info(setup_data.client)
-=======
-    {:ok, %{peer_pubkey: peer_pubkey}} = AeppSDK.Chain.get_node_info(setup_data.client)
->>>>>>> 0dee2dd8
 
     Listener.start(
       ["aenode://#{peer_pubkey}@localhost:3015"],
