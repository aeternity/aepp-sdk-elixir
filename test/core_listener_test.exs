defmodule CoreListenerTest do
  use ExUnit.Case

  alias AeppSDK.{Client, Listener, Account, Chain, Contract}

  setup_all do
    client =
      Client.new(
        %{
          public: "ak_6A2vcm1Sz6aqJezkLCssUXcyZTX7X8D5UwbuS2fRJr9KkYpRU",
          secret:
            "a7a695f999b1872acb13d5b63a830a8ee060ba688a478a08c6e65dfad8a01cd70bb4ed7927f97b51e1bcb5e1340d12335b2a2b12c8bc5221d63c4bcb39d41e61"
        },
        "my_test",
        "http://localhost:3013/v2",
        "http://localhost:3113/v2"
      )

    source_code = "contract Identity =
      datatype event =
        SomeEvent(bool, bits, bytes(8))
        | AnotherEvent(address, oracle(int, int), oracle_query(int, int))

      type state = ()

<<<<<<< HEAD
        entrypoint init(x : int) =
          { number = x }

        stateful entrypoint add_to_number(x : int) =
          Chain.event(AddedNumberEvent(x, \"Added a number\"))
          state.number + x"
=======
      entrypoint emit_event() =
        Chain.event(SomeEvent(true, Bits.all, #123456789abcdef))
        Chain.event(AnotherEvent(ak_2bKhoFWgQ9os4x8CaeDTHZRGzUcSwcXYUrM12gZHKTdyreGRgG,
          ok_2YNyxd6TRJPNrTcEDCe9ra59SVUdp9FR9qWC5msKZWYD9bP9z5,
          oq_2oRvyowJuJnEkxy58Ckkw77XfWJrmRgmGaLzhdqb67SKEL1gPY))"
>>>>>>> 02efa3e6
    [client: client, source_code: source_code]
  end

  test "start listener, receive messages", setup_data do
    {:ok, %{peer_pubkey: peer_pubkey}} = Chain.get_node_info(setup_data.client)

    Listener.start(
      ["aenode://#{peer_pubkey}@localhost:3015"],
      "my_test",
      "kh_2KhFJSdz1BwrvEWe9fFBRBpWoweoaZuTiYLWwUPh21ptuDE8UQ"
    )

    public_key = setup_data.client.keypair.public

    {:ok, %{contract_id: ct_address}} =
      Contract.deploy(
        setup_data.client,
        setup_data.source_code,
        []
      )

    Listener.subscribe_for_contract_events(setup_data.client, self(), ct_address)

    Listener.subscribe_for_contract_events(setup_data.client, self(), ct_address, "SomeEvent", [
      :bool,
      :bits,
      :bytes
    ])

    Listener.subscribe_for_contract_events(
      setup_data.client,
      self(),
      ct_address,
      "AnotherEvent",
      [:address, :oracle, :oracle_query]
    )

    {:ok, %{return_type: "ok"}} =
      Contract.call(
        setup_data.client,
        ct_address,
        setup_data.source_code,
        "emit_event",
        []
      )

    Listener.subscribe(:key_blocks, self())
    Listener.subscribe(:micro_blocks, self())
    Listener.subscribe(:transactions, self())
    Listener.subscribe(:pool_transactions, self())
    Listener.subscribe(:spend_transactions, self(), public_key)
    Listener.subscribe(:pool_spend_transactions, self(), public_key)

    Account.spend(setup_data.client, public_key, 100)

    # receive one of each of the events that we've subscribed to,
    # we don't know the order in which the messages have been sent
    Enum.each(0..9, fn _ ->
      receive_and_check_message(public_key, setup_data.client, ct_address)
    end)

    :ok = Listener.stop()
  end

  defp receive_and_check_message(public_key, client, contract_address) do
    receive do
      message ->
        case message do
          {:transactions, txs} ->
            assert :ok = check_txs(txs, public_key, client, false)

          {:pool_transactions, txs} ->
            assert :ok = check_txs(txs, public_key, client, false)

          {:spend_transactions, ^public_key, txs} ->
            assert :ok = check_txs(txs, public_key, client, true)

          {:pool_spend_transactions, ^public_key, txs} ->
            assert :ok = check_txs(txs, public_key, client, false)

          {:key_blocks, _} ->
            :ok

          {:micro_blocks, _} ->
            :ok

          {:tx_confirmations, %{status: :confirmed}} ->
            :ok

          {:contract_events,
           [
             %{
               address: ^contract_address,
               data: ""
             },
             %{
               address: ^contract_address,
               data: ""
             }
           ]} ->
            :ok

          {:contract_events, "SomeEvent",
           [
             %{
               address: ^contract_address,
               data: "",
               topics: [
                 "SomeEvent",
                 true,
                 115_792_089_237_316_195_423_570_985_008_687_907_853_269_984_665_640_564_039_457_584_007_913_129_639_935,
                 81_985_529_216_486_895
               ]
             }
           ]} ->
            :ok

          {:contract_events, "AnotherEvent",
           [
             %{
               address: ^contract_address,
               data: "",
               topics: [
                 "AnotherEvent",
                 "ak_2bKhoFWgQ9os4x8CaeDTHZRGzUcSwcXYUrM12gZHKTdyreGRgG",
                 "ok_2YNyxd6TRJPNrTcEDCe9ra59SVUdp9FR9qWC5msKZWYD9bP9z5",
                 "oq_2oRvyowJuJnEkxy58Ckkw77XfWJrmRgmGaLzhdqb67SKEL1gPY"
               ]
             }
           ]} ->
            :ok

          _ ->
            flunk("Received invalid message")
        end

        Listener.unsubscribe(elem(message, 0), self())
    after
      30000 -> flunk("Didn't receive message")
    end
  end

  defp check_txs(txs, public_key, client, check_confirmations) do
    case txs do
      %{
        hash: hash,
        tx: %{
          sender_id: ^public_key,
          recipient_id: ^public_key,
          amount: 100,
          ttl: 0,
          payload: "",
          type: :spend_tx
        }
      } ->
        if check_confirmations do
          Listener.check_tx_confirmations(client, hash, 1, self())
        end

        :ok

      _ ->
        :error
    end
  end
end<|MERGE_RESOLUTION|>--- conflicted
+++ resolved
@@ -23,20 +23,11 @@
 
       type state = ()
 
-<<<<<<< HEAD
-        entrypoint init(x : int) =
-          { number = x }
-
-        stateful entrypoint add_to_number(x : int) =
-          Chain.event(AddedNumberEvent(x, \"Added a number\"))
-          state.number + x"
-=======
-      entrypoint emit_event() =
+      stateful entrypoint emit_event() =
         Chain.event(SomeEvent(true, Bits.all, #123456789abcdef))
         Chain.event(AnotherEvent(ak_2bKhoFWgQ9os4x8CaeDTHZRGzUcSwcXYUrM12gZHKTdyreGRgG,
           ok_2YNyxd6TRJPNrTcEDCe9ra59SVUdp9FR9qWC5msKZWYD9bP9z5,
           oq_2oRvyowJuJnEkxy58Ckkw77XfWJrmRgmGaLzhdqb67SKEL1gPY))"
->>>>>>> 02efa3e6
     [client: client, source_code: source_code]
   end
 
